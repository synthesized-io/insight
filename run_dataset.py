--- conflicted
+++ resolved
@@ -64,23 +64,13 @@
 print('Initialize synthesizer...')
 if args.hyperparameters is None:
     synthesizer = BasicSynthesizer(
-<<<<<<< HEAD
         data=data, summarizer=args.tensorboard, identifier_label=args.identifier_label
-=======
-        data=data, exclude_encoding_loss=True, summarizer=args.tensorboard,
-        lstm_mode=args.lstm_mode, identifier_label=args.identifier_label
->>>>>>> 64c62d2a
     )
 else:
     kwargs = [kv.split('=') for kv in args.hyperparameters.split(',')]
     kwargs = {key: float(value) if '.' in value else int(value) for key, value in kwargs}
     synthesizer = BasicSynthesizer(
-<<<<<<< HEAD
         data=data, summarizer=args.tensorboard, identifier_label=args.identifier_label, **kwargs
-=======
-        data=data, exclude_encoding_loss=True, summarizer=args.tensorboard,
-        lstm_mode=args.lstm_mode, identifier_label=args.identifier_label, **kwargs
->>>>>>> 64c62d2a
     )
 print(repr(synthesizer))
 print()
