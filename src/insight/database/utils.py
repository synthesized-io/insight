--- conflicted
+++ resolved
@@ -6,16 +6,11 @@
 from sqlalchemy.orm import Session
 from sqlalchemy.sql import select
 
-<<<<<<< HEAD
 import insight.database.schema as model
 from insight.metrics import OneColumnMetric, TwoColumnMetric
 from insight.metrics.base import DataFrameMetric, TwoDataFrameMetric
-=======
-import insight.database.db_connection as connection
-import insight.database.schema as model
->>>>>>> 4220e587
 
-NamedModelType = typing.TypeVar('NamedModelType', bound=typing.Union['model.Dataset', 'model.Metric', 'model.Version'])
+NamedModelType = typing.TypeVar('NamedModelType', model.Dataset, model.Metric, model.Version)
 
 
 def get_df(url_or_path: str):
@@ -75,6 +70,6 @@
                                model_cls: typing.Type[NamedModelType]) -> typing.Union[NamedModelType, None]:
     with session:
         result = session.execute(
-            select(model_cls).where(model_cls.name == name)     # type: ignore
+            select(model_cls).where(model_cls.name == name)
         ).scalar_one_or_none()
         return result