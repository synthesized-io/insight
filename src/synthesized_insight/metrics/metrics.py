--- conflicted
+++ resolved
@@ -1,31 +1,28 @@
 """
 Collection of Metrics that measure the distance, or similarity, between two datasets.
 """
+import math
 import warnings
-from typing import Optional, Sequence, Union, Any
-
+from typing import Any, Optional, Sequence, Union
+
+import dcor as dcor
 import numpy as np
 import pandas as pd
-import dcor as dcor
-import math
 import scipy.stats as st
-from scipy.stats import ks_2samp, wasserstein_distance, entropy, kruskal, kendalltau, spearmanr
 from scipy.spatial.distance import jensenshannon
+from scipy.stats import (entropy, kendalltau, kruskal, ks_2samp, spearmanr,
+                         wasserstein_distance)
 from sklearn import linear_model
 from sklearn.preprocessing import LabelEncoder, OneHotEncoder, StandardScaler
 
-<<<<<<< HEAD
+from ..check import ColumnCheck
 from .base import OneColumnMetric, TwoColumnMetric
-from .utils import (infer_distr_type, zipped_hist, MetricStatisticsResult, ConfidenceInterval,
-                    binominal_proportion_interval, bootstrap_interval, binominal_proportion_p_value,
-                    bootstrap_statistic, bootstrap_binned_statistic, bootstrap_pvalue, permutation_test,
-                    affine_mean, affine_stddev, standard_error)
-from ..check import ColumnCheck
-=======
-from src.synthesized_insight import ColumnCheck
->>>>>>> 7663b2e5
-
-from .base import OneColumnMetric, TwoColumnMetric
+from .utils import (ConfidenceInterval, MetricStatisticsResult, affine_mean,
+                    affine_stddev, binominal_proportion_interval,
+                    binominal_proportion_p_value, bootstrap_binned_statistic,
+                    bootstrap_interval, bootstrap_pvalue, bootstrap_statistic,
+                    infer_distr_type, permutation_test, standard_error,
+                    zipped_hist)
 
 
 class Mean(OneColumnMetric):
