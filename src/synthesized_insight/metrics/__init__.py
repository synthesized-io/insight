--- conflicted
+++ resolved
@@ -1,28 +1,12 @@
-<<<<<<< HEAD
 from .metrics import (MetricStatistics, EarthMoversDistance, HellingerDistance, JensenShannonDivergence,
                       KolmogorovSmirnovDistance, Norm, KruskalWallis, EarthMoversDistanceBinned,
                       KullbackLeiblerDivergence, BinomialDistance, CramersV, KendallTauCorrelation,
                       SpearmanRhoCorrelation, R2Mcfadden, DistanceNNCorrelation, DistanceCNCorrelation,
                       Mean, StandardDeviation)
-from .base import TwoColumnMetric
+from .base import TwoColumnMetric, TwoDataFrameMetric
 
-__all__ = ['TwoColumnMetric', 'CramersV', 'EarthMoversDistance', 'KendallTauCorrelation',
+__all__ = ['TwoColumnMetric', 'TwoDataFrameMetric', 'CramersV', 'EarthMoversDistance', 'KendallTauCorrelation',
            'KolmogorovSmirnovDistance', 'Mean', 'SpearmanRhoCorrelation', 'StandardDeviation',
            'R2Mcfadden', 'KruskalWallis', 'DistanceNNCorrelation', 'DistanceCNCorrelation',
            'KullbackLeiblerDivergence', 'HellingerDistance', 'JensenShannonDivergence', 'Norm',
-           "BinomialDistance", "MetricStatistics", "EarthMoversDistanceBinned"]
-=======
-from .base import TwoColumnMetric, TwoDataFrameMetric
-from .metrics import (CramersV, EarthMoversDistance, KendallTauCorrelation,
-                      KolmogorovSmirnovDistance, Mean, SpearmanRhoCorrelation, StandardDeviation)
-from .modelling_metrics import (ROCAUC, Accuracy, ConfusionMatrix, F1Score,
-                                MeanAbsoluteError, MeanSquaredError, PRCurve,
-                                Precision, R2Score, Recall, ROCCurve,
-                                PredictiveModellingScore)
-
-__all__ = ['TwoColumnMetric', 'CramersV', 'EarthMoversDistance', 'KendallTauCorrelation',
-           'KolmogorovSmirnovDistance', 'Mean', 'SpearmanRhoCorrelation', 'StandardDeviation',
-           'ROCAUC', 'Accuracy', 'ConfusionMatrix', 'F1Score', 'MeanAbsoluteError',
-           'MeanSquaredError', 'PRCurve', 'Precision', 'R2Score', 'Recall', 'ROCCurve',
-           'PredictiveModellingScore', 'TwoDataFrameMetric']
->>>>>>> e8862ccd
+           "BinomialDistance", "MetricStatistics", "EarthMoversDistanceBinned"]