--- conflicted
+++ resolved
@@ -12,20 +12,9 @@
 from sklearn.preprocessing import OneHotEncoder, normalize
 from sklearn.utils.validation import check_is_fitted
 
-<<<<<<< HEAD
-from .base import (ClassificationMetric, ClassificationPlotMetric,
-                   RegressionMetric, DataFrameMetric)
-from ..modelling import (ModellingPreprocessor,
-                         check_model_type,
+from ..check import ColumnCheck
+from ..modelling import (ModellingPreprocessor, check_model_type,
                          sample_split_data)
-from ..check import ColumnCheck
-=======
-from src.synthesized_insight import ColumnCheck
-from src.synthesized_insight.modelling import (ModellingPreprocessor,
-                                               check_model_type,
-                                               sample_split_data)
->>>>>>> 7663b2e5
-
 from .base import (ClassificationMetric, ClassificationPlotMetric,
                    DataFrameMetric, RegressionMetric)
 
