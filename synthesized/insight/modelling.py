from typing import Dict, List, Tuple, Type, Optional, Union

import numpy as np
import pandas as pd
from sklearn.preprocessing import OneHotEncoder
from sklearn.model_selection import train_test_split

from sklearn.metrics import r2_score
from sklearn.metrics import roc_auc_score

from sklearn.base import RegressorMixin
from sklearn.linear_model import Ridge
from sklearn.ensemble import GradientBoostingRegressor
from sklearn.ensemble import RandomForestRegressor
from sklearn.neural_network import MLPRegressor
from sklearn.svm import LinearSVR

from sklearn.base import ClassifierMixin
from sklearn.linear_model import RidgeClassifier
from sklearn.linear_model import LogisticRegression
from sklearn.ensemble import GradientBoostingClassifier
from sklearn.ensemble import RandomForestClassifier
from sklearn.neural_network import MLPClassifier
from sklearn.svm import LinearSVC

from ..common import ValueFactory
from .dataset import categorical_or_continuous_values


CLASSIFIERS: Dict[str, Type[ClassifierMixin]] = {
    'Linear': RidgeClassifier,
    'Logistic': LogisticRegression,
    'GradientBoosting': GradientBoostingClassifier,
    'RandomForest': RandomForestClassifier,
    'MLP': MLPClassifier,
    'LinearSVC': LinearSVC
}
"""A dictionary of sklearn classifiers with fit/predict methods."""

REGRESSORS: Dict[str, Type[RegressorMixin]] = {
    'Linear': Ridge,
    'GradientBoosting': GradientBoostingRegressor,
    'RandomForest': RandomForestRegressor,
    'MLP': MLPRegressor,
    'LinearSVC': LinearSVR
}
"""A dictionary of sklearn regressors with fit/predict methods."""

MAX_ANALYSIS_SAMPLE_SIZE = 10_000
RANDOM_SEED = 42


def predictive_modelling_score(data: pd.DataFrame, y_label: str, x_labels: List[str], model: str):
    score, metric = None, None

<<<<<<< HEAD
    rgr = REGRESSORS[regressor]()
    rgr.fit(X_train, y_train)
=======
    available_columns = set(data.columns).intersection(set(x_labels+[y_label]))
    if y_label not in available_columns or len([label for label in x_labels if label in available_columns]) == 0:
        raise ValueError('Response variable not in DataFrame.')
>>>>>>> c7617ff5

    data = data[available_columns]
    vf = ValueFactory(df=data)

    categorical, continuous = categorical_or_continuous_values(vf)
    available_columns = categorical+continuous

    vf.values = list(filter(lambda val: val.name in available_columns, vf.values))
    vf.columns = available_columns
    data = data[available_columns]
    x_labels = list(filter(lambda v: v in available_columns, x_labels))

    if y_label not in available_columns:
        raise ValueError('Response variable type not handled.')
    elif len(x_labels) == 0:
        raise ValueError('No explanatory variables with acceptable type.')
    elif y_label in categorical and model not in CLASSIFIERS:
        raise KeyError(f'Selected model ({model}) not available for classification.')
    elif y_label in continuous and model not in REGRESSORS:
        raise KeyError(f'Selected model ({model}) not available for regression.')

    sample_size = min(MAX_ANALYSIS_SAMPLE_SIZE, len(data))
    x_train, y_train, x_test, y_test = _preprocess_split_data(data, vf, y_label, x_labels, sample_size)

    if y_label in continuous:
        metric = 'r2'
        y_val = [val for val in vf.values if val.name == y_label][0]
        score = regressor_score(x_train, y_train, x_test, y_test, model, y_val)

    elif y_label in categorical:
        metric = 'roc_auc'
        score = classifier_score(x_train, y_train, x_test, y_test, model)

    return score, metric


def predictive_modelling_comparison(data: pd.DataFrame, synth_data: pd.DataFrame,
                                    y_label: str, x_labels: List[str], model: str):
    score, synth_score, metric = None, None, None

    available_columns = set(data.columns).intersection(set(x_labels+[y_label]))
    if y_label not in available_columns or len([label for label in x_labels if label in available_columns]) == 0:
        raise ValueError('Response variable not in DataFrame.')

    data = data[available_columns]
    vf = ValueFactory(df=data)

    categorical, continuous = categorical_or_continuous_values(vf)
    available_columns = categorical+continuous

    vf.values = list(filter(lambda val: val.name in available_columns, vf.values))
    vf.columns = available_columns
    data = data[available_columns]
    synth_data = synth_data[available_columns]

    x_labels = list(filter(lambda v: v in available_columns, x_labels))

    if y_label not in available_columns:
        raise ValueError('Response variable type not handled.')
    elif len(x_labels) == 0:
        raise ValueError('No explanatory variables with acceptable type.')
    elif y_label in categorical and model not in CLASSIFIERS:
        raise KeyError('Selected model not available.')
    elif y_label in continuous and model not in REGRESSORS:
        raise KeyError('Selected model not available.')

    sample_size = min(MAX_ANALYSIS_SAMPLE_SIZE, len(data), len(synth_data))
    x_train, y_train, x_test, y_test = _preprocess_split_data(data, vf, y_label, x_labels, sample_size)
    x_synth, y_synth = _preprocess_data(synth_data, vf, y_label, x_labels, 0.8*sample_size)

    if y_label in continuous:
        metric = 'r2'
        y_val = [val for val in vf.values if val.name == y_label][0]
        score = regressor_score(x_train, y_train, x_test, y_test, model, y_val)
        synth_score = regressor_score(x_synth, y_synth, x_test, y_test, model, y_val)

    elif y_label in categorical:
        metric = 'roc_auc'
        score = classifier_score(x_train, y_train, x_test, y_test, model)
        synth_score = classifier_score(x_synth, y_synth, x_test, y_test, model)

    return score, synth_score, metric


def classifier_score(x_train, y_train, x_test, y_test, model) -> float:

    if len(np.unique(y_train)) == 1:
        return 1.

    else:
        clf = CLASSIFIERS[model]()
        clf.fit(x_train, y_train)

        # Two classes classification
        if len(np.unique(y_train)) == 2:
            if hasattr(clf, 'predict_proba'):
                y_pred_test = clf.predict_proba(x_test).T[1]
            else:
                y_pred_test = clf.predict(x_test)

            return roc_auc_score(y_test, y_pred_test)

        # Multi-class classification
        else:
            oh = OneHotEncoder()
            oh.fit(np.concatenate((y_train, y_test)).reshape(-1, 1))
            y_test = oh.transform(y_test.reshape(-1, 1)).toarray()

            if hasattr(clf, 'predict_proba'):
                y_pred_test = clf.predict_proba(x_test)
            else:
                y_pred_test = oh.transform(clf.predict(x_test).reshape(-1, 1)).toarray()

            y_test, y_pred_test = _remove_zero_column(y_test, y_pred_test)
            return roc_auc_score(y_test, y_pred_test, multi_class='ovo')


def regressor_score(x_train, y_train, x_test, y_test, model, y_val):
    rgr = REGRESSORS[model]()
    rgr.fit(x_train, y_train)

    f_test = rgr.predict(x_test)

    y_test = y_val.postprocess(pd.DataFrame({y_val.name: y_test})).values
    f_test = y_val.postprocess(pd.DataFrame({y_val.name: f_test})).values

    return r2_score(y_test, f_test)


def logistic_regression_r2(df, y_label: str, x_labels: List[str]):
    vf = ValueFactory(df=df)
    categorical, continuous = categorical_or_continuous_values(vf)

    rg = LogisticRegression()

    x_array = _preprocess_x2(df[x_labels].to_numpy(), None, categorical)
    y_array = df[y_label].values

    rg.fit(x_array, y_array)

    labels = df[y_label].map({c: n for n, c in enumerate(rg.classes_)}).to_numpy()
    oh_labels = OneHotEncoder(sparse=False).fit_transform(labels.reshape(-1, 1))

    lp = rg.predict_log_proba(x_array)
    llf = np.sum(oh_labels * lp)

    rg = LogisticRegression()
    rg.fit(np.ones(x_array.shape), y_array)

    lp = rg.predict_log_proba(x_array)
    llnull = np.sum(oh_labels * lp)

    psuedo_r2 = 1 - (llf / llnull)

    return psuedo_r2


def _preprocess_data(data, vf, response_variable, explanatory_variables, sample_size):
    data = vf.preprocess(data)
    data = data.dropna()
    sample = data.sample(sample_size, random_state=RANDOM_SEED)

    categorical, continuous = categorical_or_continuous_values(vf)

    df_x, y = data[explanatory_variables], data[response_variable].values
    x = _preprocess_x2(df_x, None, [v for v in explanatory_variables if v in categorical])

    return x, y


def _preprocess_split_data(data, vf, response_variable, explanatory_variables, sample_size):
    data = vf.preprocess(data)
    data = data.dropna()
    sample = data.sample(sample_size, random_state=RANDOM_SEED)

    categorical, continuous = categorical_or_continuous_values(vf)

    if response_variable in categorical:
        if all(sample[response_variable].value_counts().values > 1):
            df_train, df_test = train_test_split(sample, test_size=0.2, stratify=sample[response_variable],
                                                 random_state=RANDOM_SEED)
        else:
            df_train, df_test = train_test_split(sample, test_size=0.2, random_state=RANDOM_SEED)

            train_unique = df_train[response_variable].unique()
            target_in_train = df_test[response_variable].apply(lambda y: True if y in train_unique else False)
            df_test = df_test[target_in_train]

    else:
        df_train, df_test = train_test_split(sample, test_size=0.2, random_state=RANDOM_SEED)

    df_x_train, y_train = df_train[explanatory_variables], df_train[response_variable].values
    df_x_test, y_test = df_test[explanatory_variables], df_test[response_variable].values
    x_train, x_test = _preprocess_x2(df_x_train, df_x_test,
                                     [v for v in explanatory_variables if v in categorical])

    return x_train, y_train, x_test, y_test


def _remove_zero_column(y1, y2):
    """Given two one-hot encodings, delete all columns from both arrays if they are all zeros for any of the two arrays.

    Args:
        y1, y2: Input arrays

    Returns:
        y1, y2: Output arrays

    """
    if len(y1.shape) != 2 or len(y2.shape) != 2:
        return y1, y2
    assert y1.shape[1] == y2.shape[1]

    delete_index = np.where((y1 == 0).all(axis=0) | (y2 == 0).all(axis=0))

    y1 = np.delete(y1, delete_index, axis=1)
    y2 = np.delete(y2, delete_index, axis=1)

    return y1, y2


def _preprocess_x2(x_train: pd.DataFrame, x_test: Optional[pd.DataFrame], columns_categorical: List[str]):
    x_all = pd.concat((x_train, x_test), axis='index') if x_test is not None else x_train
    train_result = []
    test_result = []

    columns_numeric = [col for col in x_train if col not in columns_categorical]

    if len(columns_numeric) > 0:
        train_result.append(x_train[columns_numeric])
        if x_test is not None:
            test_result.append(x_test[columns_numeric])

    if len(columns_categorical) > 0:
        oh = OneHotEncoder(categories='auto', sparse=False)
        oh.fit(x_all[columns_categorical])
        train_result.append(oh.transform(x_train[columns_categorical]))
        if x_test is not None:
            test_result.append(oh.transform(x_test[columns_categorical]))

    if x_test is not None:
        return np.concatenate(train_result, axis=1), np.concatenate(test_result, axis=1)
    else:
        return np.concatenate(train_result, axis=1)<|MERGE_RESOLUTION|>--- conflicted
+++ resolved
@@ -53,14 +53,9 @@
 def predictive_modelling_score(data: pd.DataFrame, y_label: str, x_labels: List[str], model: str):
     score, metric = None, None
 
-<<<<<<< HEAD
-    rgr = REGRESSORS[regressor]()
-    rgr.fit(X_train, y_train)
-=======
     available_columns = set(data.columns).intersection(set(x_labels+[y_label]))
     if y_label not in available_columns or len([label for label in x_labels if label in available_columns]) == 0:
         raise ValueError('Response variable not in DataFrame.')
->>>>>>> c7617ff5
 
     data = data[available_columns]
     vf = ValueFactory(df=data)
