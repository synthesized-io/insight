from collections import Counter
import logging
from typing import Callable, Dict, List, Optional, Tuple

import numpy as np
import pandas as pd

from .fairness_scorer import FairnessScorer, VariableType
from ...common import Synthesizer
from ...complex import ConditionalSampler, DataImputer

logger = logging.getLogger(__name__)


class BiasMitigator:
    """Find distribution biases in data and generate the inverse data to mitigate these biases.
    """

    def __init__(self, synthesizer: Synthesizer, fairness_scorer: FairnessScorer):
        """Given a FairnessScorer, build a Bias Mitigator.

        Args:
            synthesizer: An underlying synthesizer.
            fairness_scorer: The fairness score to compute distribution biases from.
        """
        if fairness_scorer.target_variable_type != VariableType.Binary:
            raise NotImplementedError("Bias mitigator only supports binary target distributions.")

        self.fairness_scorer = fairness_scorer
        self.target = self.fairness_scorer.target
        self.sensitive_attrs = self.fairness_scorer.sensitive_attrs
        self.synthesizer = synthesizer
        self.update_df()

    @classmethod
    def from_dataframe(cls, synthesizer: Synthesizer, df: pd.DataFrame, target: str,
                       sensitive_attrs: List[str]) -> 'BiasMitigator':
        """Given a DataFrame, build a Bias Mitigator.

        Args:
            synthesizer: An underlying synthesizer.
            df: Pandas DataFrame containing the data to mitigate biases.
            target: Name of the column containing the target feature.
            sensitive_attrs: Given sensitive attributes.
        """

        fairness_scorer = FairnessScorer(df, sensitive_attrs=sensitive_attrs, target=target, target_n_bins=2)
        bias_mitigator = cls(synthesizer=synthesizer, fairness_scorer=fairness_scorer)
        return bias_mitigator

    def update_df(self, df: Optional[pd.DataFrame] = None):
        """If the dataframe changes, call this function to update DF-related attributes."""

        if df is not None:
            self.fairness_scorer.set_df(df)

<<<<<<< HEAD
        self.vc_all = self.fairness_scorer.target_vc
        if len(self.vc_all) != 2:
            raise ValueError('Bias Mitigation is only available for binary class target variables.')
=======
        self.vc_all = self.fairness_scorer.df[self.target].value_counts(normalize=True)
        if len(self.vc_all) > 2:
            raise ValueError('Bias Mitigation is not available for multinomial target distributions.')
>>>>>>> 8a922e28

        self.max_class = self.vc_all.idxmax()
        self.min_class = self.vc_all.idxmin()

    def mitigate_biases(self, df: pd.DataFrame, n_biases: int = 5, marginal_softener: float = 0.25,
                        bias_min_dist: float = 0.05, get_independent: bool = False,
                        produce_nans: bool = False) -> pd.DataFrame:
        """Mitigate n biases

        Args:
            df: Pandas DataFrame containing the data to mitigate biases.
            n_biases: Number of biases to mitigate.
            marginal_softener: Whether to mitigate each bias completely (1.) or just a proportion of it
            bias_min_dist: Minimum distance to be considered bias.
            get_independent: Whether to only mitigate independent biases.
            produce_nans:  Whether the output DF contains NaNs.
        """

        df = df.copy()

        if produce_nans is False and df.isna().any(axis=None):
            # Impute nans to original data-set
            data_imputer = DataImputer(self.synthesizer)
            data_imputer.impute_nans(df, inplace=True)

        dist_score, dist_biases = self.fairness_scorer.distributions_score(min_dist=bias_min_dist)
        if len(dist_biases) == 0:
            return df

        if get_independent:
            dist_biases = self.get_top_independent_biases(dist_biases, n=n_biases)
        else:
            dist_biases = dist_biases.head(n_biases)

        dist_biases['value_w_colons'] = dist_biases.apply(self.add_colon_to_bias, axis=1)

        marginal_counts: Dict[Tuple[str, ...], int] = Counter()
        for idx, row in dist_biases.iterrows():
            marginal_counts = self.get_marginal_counts(row, marginal_counts, marginal_softener=marginal_softener)

        marginal_keys = {col: list(self.fairness_scorer.df[col].unique())
                         for col in self.fairness_scorer.sensitive_attrs_and_target}

        cond = ConditionalSampler(self.synthesizer, min_sampled_ratio=0, synthesis_batch_size=262_144)
        df_cond = cond.synthesize_from_joined_counts(marginal_counts=marginal_counts, produce_nans=produce_nans,
                                                     marginal_keys=marginal_keys, max_trials=100)

        return pd.concat((df, df_cond)).sample(frac=1.).reset_index(drop=True)

    def mitigate_biases_by_chunks(self, df: pd.DataFrame, chunk_size: int = 5, marginal_softener: float = 0.25,
                                  bias_min_dist: float = 0.05, n_loops: int = 20, produce_nans: bool = False,
                                  progress_callback: Callable[[int], None] = None) -> pd.DataFrame:
        """Mitigate biases iteratively in chunks.

        Args:
            df: Pandas DataFrame containing the data to mitigate biases.
            chunk_size: Number of biases to mitigate each iteration.
            marginal_softener: Whether to mitigate each bias completely (1.) or just a proportion of it
            bias_min_dist: Minimum distance to be considered bias.
            n_loops: Maximum number of loops to try to mitigate biases.
            produce_nans:  Whether the output DF contains NaNs.
            progress_callback: Progress bar callback.
        """
        if progress_callback is not None:
            progress_callback(0)

        df = df.copy()

        if produce_nans is False and df.isna().any(axis=None):
            # Impute nans to original data-set
            data_imputer = DataImputer(self.synthesizer)
            data_imputer.impute_nans(df, inplace=True)

        prev_len = len(df)

        for i in range(1, n_loops + 1):

            self.update_df(df)

            df = self.mitigate_biases(df, n_biases=chunk_size, marginal_softener=marginal_softener,
                                      bias_min_dist=bias_min_dist, produce_nans=produce_nans)

            if prev_len == len(df):
                logger.info("There are no more biases to remove.")
                break

            prev_len = len(df)

            if progress_callback is not None:
                progress_callback(round(i * 98 // n_loops))

        return df

    def add_colon_to_bias(self, bias: pd.Series) -> List[str]:
        bias_names = bias['name']
        bias_values = bias['value']
        len_bias_names = len(bias_names)

        i = 0
        bias_out = []
        for name in self.sensitive_attrs:
            if i < len_bias_names and name == bias_names[i]:
                bias_out.append(bias_values[i])
                i += 1
            else:
                bias_out.append(':')

        return bias_out

    def get_marginal_counts(self, bias, marginal_counts: Dict[Tuple[str, ...], int] = None,
                            marginal_softener: float = 1.) -> Dict[Tuple[str, ...], int]:

        if not 0 < marginal_softener <= 1.:
            raise ValueError(f"Value of marginal_softener must be in the interval (0., 1.], found {marginal_softener}")

        if marginal_counts is None:
            marginal_counts = Counter()

        values_w_colons = bias['value_w_colons']
        distance = bias['distance']

        vc_this = self.fairness_scorer.df.loc[np.all(
            [self.fairness_scorer.df[col] == v for col, v in zip(self.sensitive_attrs, values_w_colons) if v != ':'],
            axis=0), self.target].value_counts()

        vc_this = Counter(vc_this.to_dict())

        target_value = self.max_class if distance > 0 else self.min_class
        target_rate = self.vc_all[target_value]
        count = sum(vc_this.values())

        value_count = int(abs((target_rate * count - vc_this[target_value]) / (1 - target_rate)) * marginal_softener)
        if value_count > 0:
            marginal_counts[tuple(values_w_colons + [target_value])] += value_count

        return marginal_counts

    @staticmethod
    def get_top_independent_biases(df_biases, n=10):
        affected = dict()

        top_biases = df_biases.head(0)

        for idx, bias_i in df_biases.iterrows():
            name = bias_i['name']
            value = bias_i['value']

            for name_i, value_i in zip(name, value):
                if name_i in affected.keys():
                    break
                else:
                    affected[name_i] = [value_i]
            else:
                top_biases = top_biases.append(bias_i)

            if len(top_biases) >= n:
                break

        return top_biases<|MERGE_RESOLUTION|>--- conflicted
+++ resolved
@@ -54,15 +54,9 @@
         if df is not None:
             self.fairness_scorer.set_df(df)
 
-<<<<<<< HEAD
         self.vc_all = self.fairness_scorer.target_vc
-        if len(self.vc_all) != 2:
-            raise ValueError('Bias Mitigation is only available for binary class target variables.')
-=======
-        self.vc_all = self.fairness_scorer.df[self.target].value_counts(normalize=True)
         if len(self.vc_all) > 2:
             raise ValueError('Bias Mitigation is not available for multinomial target distributions.')
->>>>>>> 8a922e28
 
         self.max_class = self.vc_all.idxmax()
         self.min_class = self.vc_all.idxmin()
