import logging
from math import log
from typing import List, Optional, cast

import pandas as pd

from ...transformer import Transformer, SequentialTransformer, DTypeTransformer, BinningTransformer
<<<<<<< HEAD
from ...config import MetaFactoryConfig
=======
from ...config import MetaExtractorConfig
>>>>>>> 52e554a0
from ...metadata_new import DataFrameMeta, MetaExtractor, Scale, Date, ValueMeta

logger = logging.getLogger(__name__)


class FairnessTransformer(SequentialTransformer):
    """
    Fairness transformer

    Attributes:
        sensitive_attrs: List of columns containing sensitive attributes.
        target: Target variable to compute biases against.
        n_bins: Number of bins for sensitive attributes to be binned.
        target_n_bins: Number of bins for target to be binned, if None will use it as it is.
        positive_class: The sign of the biases depends on this class (positive biases have higher rate of this
            class). If not given, minority class will be used. Only used for binomial target variables.
        drop_dates: Whether to ignore sensitive attributes containing dates.
    """

    def __init__(self, sensitive_attrs: List[str], target: str, df_meta: Optional[DataFrameMeta] = None, n_bins: int = 5,
                 target_n_bins: Optional[int] = 5, positive_class: Optional[str] = None):

        self.df_meta: Optional[DataFrameMeta] = None
        self.sensitive_attrs = sensitive_attrs
        self.target = target
        self.n_bins = n_bins
        self.target_n_bins = target_n_bins
        self._used_columns = self.sensitive_attrs + [self.target]

        super().__init__(name="fairness_transformer")

    def fit(self, df: pd.DataFrame) -> 'FairnessTransformer':

        df = self._get_dataframe_subset(df)

        if len(df) == 0:
            logger.warning("Empty DataFrame.")
            return self

        if self.df_meta is None:
            self.df_meta = MetaExtractor.extract(df)

<<<<<<< HEAD
=======
        # To do: remove. This should be handled by Model, and the logic in MetaBuilder.
>>>>>>> 52e554a0
        categorical_threshold = int(max(
            float(MetaFactoryConfig.min_num_unique),
            MetaFactoryConfig.categorical_threshold_log_multiplier * log(len(df))
        ))

        # Transformer for target column
        if df[self.target].nunique() > categorical_threshold and self.target_n_bins:
            self.append(BinningTransformer(self.target, bins=self.target_n_bins, duplicates='drop', include_lowest=True))
<<<<<<< HEAD

        # Transformers for sensitive columns
        for col in self.sensitive_attrs:

=======

        # Transformers for sensitive columns
        for col in self.sensitive_attrs:

>>>>>>> 52e554a0
            meta = cast(ValueMeta, self.df_meta[col])
            dtype_transformer = DTypeTransformer(col, meta.dtype)
            self.append(dtype_transformer)

            _categorical_threshold = self.n_bins if categorical_threshold is None else categorical_threshold
            num_unique = df[col].nunique()

            if num_unique > _categorical_threshold:
                transformer = self._get_sensitive_attr_transformer(meta, col)
                if transformer:
                    self.append(transformer)
<<<<<<< HEAD
=======


            # If it's datetime, bin it
            # to do: move to FairnessScorer
            # if isinstance(meta, Date):
            #     if self.drop_dates:
            #         self.sensitive_attrs.remove(col)
            #         logging.info(f"Sensitive attribute '{col}' dropped as it is a date value and 'drop_dates=True'.")
            #         continue
            #     else:
            #         transformer = BinningTransformer(col, bins=self.n_bins, remove_outliers=None,
            #                                          duplicates='drop', include_lowest=True)

            #     if col == self.target:
            #         raise TypeError("Datetime target columns not supported")

            # If it's a sampling value, discard it
            # to do: move to FairnessScorer
            # elif num_unique > np.sqrt(len(df)):
            #     if col == self.target:
            #         raise TypeError("Target column has too many unique non-numerical values to compute fairness.")

            #     else:
            #         self.sensitive_attrs.remove(col)
            #         logging.info(f"Sensitive attribute '{col}' dropped as it is a sampled value.")
            #         continue

            # if transformer is not None:
            #     self.append(transformer)
>>>>>>> 52e554a0

            # We want to always convert to string otherwise grouping operations can fail
            to_str_transformer = DTypeTransformer(col, out_dtype='str')
            self.append(to_str_transformer)

        super().fit(df)
        return self

    def transform(self, df: pd.DataFrame) -> pd.DataFrame:

        df = self._get_dataframe_subset(df)

        if len(df) == 0:
            logger.warning("Empty DataFrame.")
            return df

        return super().transform(df)

<<<<<<< HEAD
=======
    # to do: move to FairnessScorer
    # def get_positive_class(self, df: pd.DataFrame) -> Optional[str]:
    #     # Only set positive class for binary/multinomial, even if given.
    #     df_target = df[[self.target]].copy()
    #     for transformer in [t for t in self if t.name == self.target]:
    #         df_target = transformer.transform(df_target)

    #     target_column = df_target[self.target]

    #     if self.target_variable_type in (VariableType.Binary, VariableType.Multinomial):
    #         target_vc = target_column.value_counts(normalize=True)
    #         if len(target_vc) <= 2:
    #             if self.positive_class is None:
    #                 # If target class is not given, we'll use minority class as usually it is the target.
    #                 return str(target_vc.idxmin())
    #             elif self.positive_class not in target_vc.keys():
    #                 raise ValueError(f"Given positive_class '{self.positive_class}' is not present in dataframe.")
    #             else:
    #                 return self.positive_class

    #     return None

>>>>>>> 52e554a0
    def _get_sensitive_attr_transformer(self, meta: ValueMeta, column_name: str) -> Optional[Transformer]:

        if isinstance(meta, Scale):
            return BinningTransformer(column_name, bins=self.n_bins, duplicates='drop',
                                      include_lowest=True, remove_outliers=0.1)
        elif isinstance(meta, Date):
            return BinningTransformer(column_name, bins=self.n_bins, remove_outliers=None,
<<<<<<< HEAD
                                      duplicates='drop', include_lowest=True)
=======
                                          duplicates='drop', include_lowest=True)
>>>>>>> 52e554a0
        else:
            return None

    def _get_dataframe_subset(self, df: pd.DataFrame) -> pd.DataFrame:
        if not all(col in df.columns for col in self._used_columns):
            raise KeyError("Target variable or sensitive attributes not present in DataFrame.")

        df = df[self._used_columns].copy()
        df = df = df[~df[self.target].isna()]

        return df<|MERGE_RESOLUTION|>--- conflicted
+++ resolved
@@ -5,11 +5,7 @@
 import pandas as pd
 
 from ...transformer import Transformer, SequentialTransformer, DTypeTransformer, BinningTransformer
-<<<<<<< HEAD
-from ...config import MetaFactoryConfig
-=======
-from ...config import MetaExtractorConfig
->>>>>>> 52e554a0
+from ...config import ModelFactoryConfig
 from ...metadata_new import DataFrameMeta, MetaExtractor, Scale, Date, ValueMeta
 
 logger = logging.getLogger(__name__)
@@ -52,29 +48,18 @@
         if self.df_meta is None:
             self.df_meta = MetaExtractor.extract(df)
 
-<<<<<<< HEAD
-=======
-        # To do: remove. This should be handled by Model, and the logic in MetaBuilder.
->>>>>>> 52e554a0
         categorical_threshold = int(max(
-            float(MetaFactoryConfig.min_num_unique),
-            MetaFactoryConfig.categorical_threshold_log_multiplier * log(len(df))
+            float(ModelFactoryConfig.min_num_unique),
+            ModelFactoryConfig.categorical_threshold_log_multiplier * log(len(df))
         ))
 
         # Transformer for target column
         if df[self.target].nunique() > categorical_threshold and self.target_n_bins:
             self.append(BinningTransformer(self.target, bins=self.target_n_bins, duplicates='drop', include_lowest=True))
-<<<<<<< HEAD
 
         # Transformers for sensitive columns
         for col in self.sensitive_attrs:
 
-=======
-
-        # Transformers for sensitive columns
-        for col in self.sensitive_attrs:
-
->>>>>>> 52e554a0
             meta = cast(ValueMeta, self.df_meta[col])
             dtype_transformer = DTypeTransformer(col, meta.dtype)
             self.append(dtype_transformer)
@@ -86,38 +71,6 @@
                 transformer = self._get_sensitive_attr_transformer(meta, col)
                 if transformer:
                     self.append(transformer)
-<<<<<<< HEAD
-=======
-
-
-            # If it's datetime, bin it
-            # to do: move to FairnessScorer
-            # if isinstance(meta, Date):
-            #     if self.drop_dates:
-            #         self.sensitive_attrs.remove(col)
-            #         logging.info(f"Sensitive attribute '{col}' dropped as it is a date value and 'drop_dates=True'.")
-            #         continue
-            #     else:
-            #         transformer = BinningTransformer(col, bins=self.n_bins, remove_outliers=None,
-            #                                          duplicates='drop', include_lowest=True)
-
-            #     if col == self.target:
-            #         raise TypeError("Datetime target columns not supported")
-
-            # If it's a sampling value, discard it
-            # to do: move to FairnessScorer
-            # elif num_unique > np.sqrt(len(df)):
-            #     if col == self.target:
-            #         raise TypeError("Target column has too many unique non-numerical values to compute fairness.")
-
-            #     else:
-            #         self.sensitive_attrs.remove(col)
-            #         logging.info(f"Sensitive attribute '{col}' dropped as it is a sampled value.")
-            #         continue
-
-            # if transformer is not None:
-            #     self.append(transformer)
->>>>>>> 52e554a0
 
             # We want to always convert to string otherwise grouping operations can fail
             to_str_transformer = DTypeTransformer(col, out_dtype='str')
@@ -136,31 +89,6 @@
 
         return super().transform(df)
 
-<<<<<<< HEAD
-=======
-    # to do: move to FairnessScorer
-    # def get_positive_class(self, df: pd.DataFrame) -> Optional[str]:
-    #     # Only set positive class for binary/multinomial, even if given.
-    #     df_target = df[[self.target]].copy()
-    #     for transformer in [t for t in self if t.name == self.target]:
-    #         df_target = transformer.transform(df_target)
-
-    #     target_column = df_target[self.target]
-
-    #     if self.target_variable_type in (VariableType.Binary, VariableType.Multinomial):
-    #         target_vc = target_column.value_counts(normalize=True)
-    #         if len(target_vc) <= 2:
-    #             if self.positive_class is None:
-    #                 # If target class is not given, we'll use minority class as usually it is the target.
-    #                 return str(target_vc.idxmin())
-    #             elif self.positive_class not in target_vc.keys():
-    #                 raise ValueError(f"Given positive_class '{self.positive_class}' is not present in dataframe.")
-    #             else:
-    #                 return self.positive_class
-
-    #     return None
-
->>>>>>> 52e554a0
     def _get_sensitive_attr_transformer(self, meta: ValueMeta, column_name: str) -> Optional[Transformer]:
 
         if isinstance(meta, Scale):
@@ -168,11 +96,7 @@
                                       include_lowest=True, remove_outliers=0.1)
         elif isinstance(meta, Date):
             return BinningTransformer(column_name, bins=self.n_bins, remove_outliers=None,
-<<<<<<< HEAD
                                       duplicates='drop', include_lowest=True)
-=======
-                                          duplicates='drop', include_lowest=True)
->>>>>>> 52e554a0
         else:
             return None
 
