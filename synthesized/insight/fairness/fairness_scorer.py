--- conflicted
+++ resolved
@@ -17,12 +17,9 @@
 from .fairness_transformer import FairnessTransformer
 from ..metrics import CramersV, CategoricalLogisticR2
 from ..dataset import categorical_or_continuous_values
-<<<<<<< HEAD
-from ...metadata_new import MetaExtractor, Date, DiscreteModel, ContinuousModel
+from ...metadata_new import MetaExtractor, Date
+from ...metadata_new.base.model import DiscreteModel, ContinuousModel
 from ...metadata_new.model.factory import ModelFactory
-=======
-from ...metadata_new import MetaExtractor, Date
->>>>>>> 52e554a0
 
 logger = logging.getLogger(__name__)
 
@@ -67,26 +64,17 @@
         self.target_n_bins = target_n_bins
         self.positive_class = positive_class if positive_class else self.get_positive_class()
 
-<<<<<<< HEAD
-=======
-        self.df_meta = MetaExtractor.extract(df)
->>>>>>> 52e554a0
         self.target, self.sensitive_attrs = self.validate_sensitive_attrs_and_target(target, sensitive_attrs, df)
         self.detect_other_sensitive(df, detect_sensitive=detect_sensitive, detect_hidden=detect_hidden)
 
         if len(self.sensitive_attrs) == 0:  # type: ignore
             logger.warning("No sensitive attributes detected. Fairness score will always be 0.")
 
-<<<<<<< HEAD
         self.transformer = FairnessTransformer(sensitive_attrs=self.sensitive_attrs, target=self.target,
                                                n_bins=self.n_bins, target_n_bins=self.target_n_bins)
 
         self.transformer.fit(df)
         self.df_meta = MetaExtractor.extract(self.transformer(df))
-=======
-        self.preprocessor = FairnessTransformer(sensitive_attrs=self.sensitive_attrs, target=self.target,
-                                                n_bins=self.n_bins, target_n_bins=self.target_n_bins)
->>>>>>> 52e554a0
 
         self.sensitive_attrs = self.transformer.sensitive_attrs
         self.target_model = ModelFactory().create_model(df[target])
@@ -181,10 +169,10 @@
 
         if condense_output:
             if isinstance(self.target_model, DiscreteModel):
-                if self.target_model.categories == 2:
+                if len(self.target_model.categories) == 2:  # type: ignore
                     df_biases = df_biases[df_biases['target'] == self.positive_class]
 
-                elif self.target_model.categories > 2 and mode == 'ovr':
+                elif len(self.target_model.categories) > 2 and mode == 'ovr':  # type: ignore
                     df_biases['distance'] = df_biases['distance'].abs()
                     df_biases_out = df_biases.groupby(['name', 'value'], as_index=False).sum()
                     df_biases_out['distance'] = df_biases.groupby(['name', 'value'], as_index=False).mean()['distance']
@@ -211,10 +199,10 @@
 
         if isinstance(self.target_model, DiscreteModel):
 
-            if len(self.target_model.categories) == 2:
+            if len(self.target_model.categories) == 2:  # type: ignore
                 df_dist = self.difference_distance(df, sensitive_attr, alpha=alpha)
 
-            elif len(self.target_model.categories) > 2:
+            elif len(self.target_model.categories) > 2:  # type: ignore
 
                 if mode == 'ovr':
                     df_dist = self.difference_distance(df, sensitive_attr, alpha=alpha)
@@ -452,7 +440,6 @@
         return pd.DataFrame(emd_dist).set_index(df_count.index.names[0])
 
     def validate_sensitive_attrs_and_target(self, target: str, sensitive_attrs: Optional[Union[List[str], str]], df: pd.DataFrame) -> Tuple[str, List[str]]:
-<<<<<<< HEAD
 
         if isinstance(sensitive_attrs, str):
             sensitive_attrs = [sensitive_attrs]
@@ -471,23 +458,6 @@
         if self.positive_class not in df[target].unique():
             raise ValueError("Positive class is not a unique value in given target.")
 
-=======
-
-        if isinstance(sensitive_attrs, str):
-            sensitive_attrs = [sensitive_attrs]
-
-        elif sensitive_attrs is None:
-            if self.detect_sensitive is False:
-                raise ValueError("If no 'sensitive_attr' is given, 'detect_sensitive' must be set to True.")
-            sensitive_attrs = []
-
-        else:
-            raise TypeError("Given type of 'sensitive_attrs' not valid.")
-
-        if target not in df.columns:
-            raise ValueError(f"Target variable '{target}' not found in the given DataFrame.")
-
->>>>>>> 52e554a0
         if not all(col in df.columns for col in sensitive_attrs):
             raise KeyError("Sensitive attributes not present in DataFrame.")
 
@@ -587,9 +557,9 @@
     def get_positive_class(self) -> Optional[str]:
         # Only set positive class for binary/multinomial, even if given.
 
-        if isinstance(self.target_model, DiscreteModel) and len(self.target_model.categories) == 2:
+        if isinstance(self.target_model, DiscreteModel) and len(self.target_model.categories) == 2:  # type: ignore
             # If target class is not given, we'll use minority class as usually it is the target.
-            return max(self.target_model.probabilities, key=self.target_model.probabilities.get)
+            return max(self.target_model.probabilities, key=self.target_model.probabilities.get)  # type: ignore
 
         else:
             return None