import logging

import numpy as np
import pandas as pd

from ..complex.highdim import HighDimSynthesizer, HighDimConfig
from ..metadata import MetaExtractor


def get_latent_space(df: pd.DataFrame, num_iterations=5_000, **kwargs) -> pd.DataFrame:
    logger = logging.getLogger()
    log_level = logger.level
    logger.setLevel(50)

<<<<<<< HEAD
    with HighDimSynthesizer(df=df, learning_manager=False, **kwargs) as synthesizer:
=======
    dp = MetaExtractor.extract(df)
    config = HighDimConfig(learning_manager=False)

    with HighDimSynthesizer(data_panel=dp, config=config) as synthesizer:
>>>>>>> 45c63ccf
        synthesizer.learn(df_train=df, num_iterations=num_iterations)
        df_latent, df_synthesized = synthesizer.encode(df_encode=df)

    logger.setLevel(log_level)

    return df_latent


def latent_dimension_usage(df_latent: pd.DataFrame, usage_type: str = 'stddev') -> pd.DataFrame:
    if usage_type == 'stddev':
        ldu = 1.0 - df_latent.filter(like='s', axis='columns').describe().loc['mean'].round(3).to_numpy()
    elif usage_type == 'mean':
        ldu = df_latent.filter(like='m', axis='columns').describe().loc['std'].round(3).to_numpy()
    else:
        raise ValueError

    ldu = pd.DataFrame(dict(
        dimension=np.arange(len(ldu)), usage=ldu
    ))

    return ldu.sort_values(by='usage').reset_index(drop=True)


def total_latent_space_usage(df_latent: pd.DataFrame, usage_type: str = 'stddev') -> float:
    ldu = latent_dimension_usage(df_latent=df_latent, usage_type=usage_type)

    if usage_type == 'stddev':
        usage = round(float(np.sum(ldu['usage'].to_numpy())), ndigits=3)
    elif usage_type == 'mean':
        usage = round(float(np.sum(ldu['usage'].to_numpy())), ndigits=3)
    else:
        raise ValueError

    return usage<|MERGE_RESOLUTION|>--- conflicted
+++ resolved
@@ -12,14 +12,10 @@
     log_level = logger.level
     logger.setLevel(50)
 
-<<<<<<< HEAD
-    with HighDimSynthesizer(df=df, learning_manager=False, **kwargs) as synthesizer:
-=======
     dp = MetaExtractor.extract(df)
-    config = HighDimConfig(learning_manager=False)
+    config = HighDimConfig(learning_manager=False, **kwargs)
 
     with HighDimSynthesizer(data_panel=dp, config=config) as synthesizer:
->>>>>>> 45c63ccf
         synthesizer.learn(df_train=df, num_iterations=num_iterations)
         df_latent, df_synthesized = synthesizer.encode(df_encode=df)
 
