--- conflicted
+++ resolved
@@ -1,9 +1,5 @@
 from .engine import HighDimEngine
-<<<<<<< HEAD
 from .engine_series import SeriesEngine  # type: ignore
-=======
-from .engine_series import SeriesEngine
 from .generative import Generative
->>>>>>> 71ee8d34
 
 __all__ = ['Generative', 'HighDimEngine', 'SeriesEngine']