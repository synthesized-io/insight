--- conflicted
+++ resolved
@@ -1,9 +1,5 @@
-<<<<<<< HEAD
 # type: ignore
-from typing import Dict, List, Tuple, Union, Optional, Any, Sequence
-=======
 from typing import Any, Dict, List, Optional, Sequence, Tuple, Union
->>>>>>> 71ee8d34
 
 import tensorflow as tf
 
@@ -12,11 +8,7 @@
 from ..module import module_registry, tensorflow_name_scoped
 from ..optimizers import Optimizer
 from ..transformations import DenseTransformation
-<<<<<<< HEAD
-from ..values import Value, IdentifierValue, DataFrameValue
-=======
-from ..values import IdentifierValue, Value, ValueOps
->>>>>>> 71ee8d34
+from ..values import DataFrameValue, IdentifierValue, Value, ValueOps
 
 
 # TODO: broken with new values and metadata
