--- conflicted
+++ resolved
@@ -3,16 +3,11 @@
 import tensorflow as tf
 
 from .generative import Generative
-<<<<<<< HEAD
-from ..module import tensorflow_name_scoped
 from ..values import Value, ContinuousValue, CategoricalValue
-=======
-from ..values import Value
 from ..module import tensorflow_name_scoped, module_registry
 from ..transformations import DenseTransformation
 from ..encodings import VariationalEncoding
 from ..optimizers import Optimizer
->>>>>>> 3f326be8
 
 
 class VAEOld(Generative):
@@ -145,14 +140,6 @@
 
         return total_loss
 
-<<<<<<< HEAD
-        #################################
-        # Split output tensors per value
-        ys = tf.split(
-            value=y, num_or_size_splits=[value.learned_output_size() for value in self.values],
-            axis=1
-        )
-=======
     @tf.function
     @tensorflow_name_scoped
     def learn(self, xs: Dict[str, tf.Tensor]) -> None:
@@ -160,7 +147,6 @@
 
         Args:
             xs: Input tensor per column.
->>>>>>> 3f326be8
 
         Returns:
             Dictionary of loss tensors, and optimization operation.
@@ -219,66 +205,6 @@
         Returns:
             Output tensor per column.
         """
-<<<<<<< HEAD
-        dtype_dict = {"Continuous": tf.float32, "Categorical": tf.int64}
-        init_z = tf.random_normal(self.latent_size)
-        init_h = self.encoder.init_h()
-        outputs = [tf.TensorArray(dtype=dtype_dict[str(value)], size=n) for value in self.values]
-        init_z = self.encoding.sample(inputs=init_h, state=init_z)
-        init_y = self.decoder.transform(x=init_z)
-        init_y = self.linear_output.transform(x=init_y)
-        init_ys = tf.split(
-            value=init_y, num_or_size_splits=[value.learned_output_size() for value in self.values],
-            axis=1
-        )
-
-        # Output tensors per value
-        for i, (value, y) in enumerate(zip(self.values, init_ys)):
-            outputs[i].write(0, value.output_tensors(y=y))
-        loop_vars = (tf.constant(1), init_z, outputs)
-
-        def condition(index, state, tas):
-            return tf.less(index, n)
-
-        def body(index, state, tas):
-            x = tf.concat(values=[
-                value.unify_inputs(xs=[tas[i].gather(index-1)]) for i, value in enumerate(self.values)
-            ], axis=1)
-
-            x = self.linear_input.transform(x)
-            x = self.encoder.transform(x=x)
-
-            z = self.encoding.sample(inputs=x, state=state)
-            if len(self.conditions) > 0:
-                # Condition c
-                c = tf.concat(values=[
-                    value.unify_inputs(xs=[cs[name] for name in value.learned_input_columns()])
-                    for value in self.conditions
-                ], axis=1)
-
-                # Concatenate z,c
-                z = tf.concat(values=(z, c), axis=1)
-
-            loc_y = self.decoder.transform(x=z)
-            loc_y = self.linear_output.transform(x=loc_y)
-
-            # Split output tensors per value
-            ys = tf.split(
-                value=loc_y, num_or_size_splits=[value.learned_output_size() for value in self.values],
-                axis=1
-            )
-
-            # Output tensors per value
-            for j, (value, loop_y) in enumerate(zip(self.values, ys)):
-                tas[j].write(index, value.output_tensors(y=loop_y))
-            return index + 1, z, tas
-
-        _, _, outputs = tf.while_loop(cond=condition, body=body, loop_vars=loop_vars)
-        synthesized: Dict[str, tf.Tensor] = OrderedDict()
-        for value, output in zip(self.values, outputs):
-            synthesized.update(zip(value.learned_output_columns(), output))
-        return synthesized
-=======
         y = self._synthesize(n=n, cs=cs)
         synthesized = self.value_outputs(y=y, conditions=cs)
 
@@ -309,5 +235,4 @@
             loss
             for module in [self.linear_input, self.encoder, self.encoding, self.decoder, self.linear_output]+self.values
             for loss in module.regularization_losses
-        ]
->>>>>>> 3f326be8
+        ]