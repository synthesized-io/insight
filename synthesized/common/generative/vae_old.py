from collections import OrderedDict
from typing import Dict, List, Tuple, Union, Optional

import tensorflow as tf

from .generative import Generative
<<<<<<< HEAD
from ..values import Value, ContinuousValue, CategoricalValue
=======
from ..values import Value, ValueOps
>>>>>>> e6d06099
from ..module import tensorflow_name_scoped, module_registry
from ..transformations import DenseTransformation
from ..encodings import VariationalEncoding, FeedForwardDSSMEncoding
from ..optimizers import Optimizer


class VAEOld(Generative):
    """Variational auto-encoder.

    The VAE consists of an NN-parametrized input-conditioned encoder distribution q(z|x), a latent
    prior distribution p'(z), optional additional input conditions c, and an NN-parametrized
    latent-conditioned decoder distribution p(y|z,c). The optimized loss consists of the
    reconstruction loss per value, the KL loss, and the regularization loss. The input and output
    are concatenated / split tensors per value. The encoder and decoder network use the same
    hyperparameters.
    """

    def __init__(
        self, name: str, values: List[Value], conditions: List[Value],
        # Latent distribution
        distribution: str, latent_size: int,
        # Optimizer
        optimizer: str, learning_rate: tf.Tensor, decay_steps: Optional[int], decay_rate: Optional[float],
        initial_boost: int, clip_gradients: Optional[float],
        # Beta KL loss coefficient
        beta: float,
        # Weight decay
        weight_decay: float,
        # Encoder and decoder network
        network: str, capacity: int, num_layers: int = None, residual_depths: Union[int, List[int]] = None,
        batchnorm: bool = None,
        activation: str = None, lstm_size: int = None,
        summarize: bool = False, summarize_gradient_norms: bool = False
    ):
        super(VAEOld, self).__init__(name=name, values=values, conditions=conditions)
        self.latent_size = latent_size
        self.beta = beta
        self.summarize = summarize
        self.summarize_gradient_norms = summarize_gradient_norms
        self.weight_decay = weight_decay
        self.l2 = tf.keras.regularizers.l2(weight_decay)
        self.built = False

<<<<<<< HEAD
        # Total input and output size of all values
        input_size = 0
        output_size = 0
        for value in self.values:
            input_size += value.learned_input_size()
            output_size += value.learned_output_size()

        self.input_size = input_size
        self.capacity = capacity

        # Total condition size
        condition_size = 0
        for value in self.conditions:
            assert value.learned_input_size() > 0
            assert value.learned_input_columns() == value.learned_output_columns()
            condition_size += value.learned_input_size()
=======
        self.value_ops = ValueOps(values=values, conditions=conditions)
>>>>>>> e6d06099

        self.linear_input = DenseTransformation(
            name='linear-input',
            input_size=self.value_ops.input_size, output_size=capacity, batchnorm=False, activation='none'
        )

        # kwargs = dict(
        #     name='encoder', input_size=self.linear_input.size(), depths=residual_depths,
        #     layer_sizes=[capacity for _ in range(num_layers)] if num_layers else None,
        #     output_size=capacity if not num_layers else None, activation=activation, batchnorm=batchnorm,
        #     lstm_size=lstm_size
        # )
        # for k in list(kwargs.keys()):
        #     if kwargs[k] is None:
        #         del kwargs[k]
        # self.encoder = module_registry[network](**kwargs)

        # self.encoding = VariationalEncoding(
        #     name='encoding',
        #     input_size=self.encoder.size(), encoding_size=self.latent_size, beta=beta
        # )
        self.encoding = FeedForwardDSSMEncoding(
            name='encoding', input_size=self.capacity, lstm_size=8, encoding_size=latent_size, beta=beta
        )

        self.modulation = None

<<<<<<< HEAD
        # kwargs['name'], kwargs['input_size'] = 'decoder', (self.encoding.size() + condition_size)
        # self.decoder = module_registry[network](**kwargs)

        self.linear_output = DenseTransformation(
            name='linear-output',
            input_size=self.latent_size, output_size=output_size, batchnorm=False, activation='none'
=======
        kwargs['name'], kwargs['input_size'] = 'decoder', (self.encoding.size() + self.value_ops.condition_size)
        self.decoder = module_registry[network](**kwargs)

        self.linear_output = DenseTransformation(
            name='linear-output',
            input_size=self.decoder.size(), output_size=self.value_ops.output_size, batchnorm=False, activation='none'
>>>>>>> e6d06099
        )

        self.optimizer = Optimizer(
            name='optimizer', optimizer=optimizer,
            learning_rate=learning_rate, decay_steps=decay_steps, decay_rate=decay_rate,
            clip_gradients=clip_gradients, initial_boost=initial_boost
        )

    def specification(self) -> dict:
        spec = super().specification()
        spec.update(
            beta=self.beta, encoder=self.encoder.specification(),
            decoder=self.decoder.specification(), optimizer=self.optimizer.specification()
        )
        return spec

    def build(self):
        if not self.built:
            self.linear_input.build(self.input_size)
            # self.encoder.build(self.capacity)
            self.encoding.build(self.capacity)
            # self.decoder.build(self.latent_size)
            self.linear_output.build(self.capacity)
            self.built = True

    def loss(self):
        if len(self.xs) == 0:
            return dict(), tf.no_op()

        x = self.value_ops.unified_inputs(self.xs)

        #################################
        x = self.linear_input(x)
        # x = self.encoder(x)
        z = self.encoding(x)
<<<<<<< HEAD
        x = self.add_conditions(z, conditions=self.xs)
        # x = self.decoder(x)
=======
        x = self.value_ops.add_conditions(z, conditions=self.xs)
        x = self.decoder(x)
>>>>>>> e6d06099
        y = self.linear_output(x)
        #################################

        # Losses
        self.losses: Dict[str, tf.Tensor] = OrderedDict()

        reconstruction_loss = tf.identity(
            self.value_ops.reconstruction_loss(y=y, inputs=self.xs), name='reconstruction_loss')
        kl_loss = tf.identity(self.encoding.losses[0], name='kl_loss')
        regularization_loss = tf.add_n(
            inputs=[self.l2(w) for w in self.regularization_losses],
            name='regularization_loss'
        )

        total_loss = tf.add_n(
            inputs=[reconstruction_loss, kl_loss, regularization_loss], name='total_loss'
        )
        self.losses['reconstruction-loss'] = reconstruction_loss
        self.losses['regularization-loss'] = regularization_loss
        self.losses['kl-loss'] = kl_loss
        self.losses['total-loss'] = total_loss

        # Summaries
        tf.summary.scalar(name='reconstruction-loss', data=reconstruction_loss)
        tf.summary.scalar(name='kl-loss', data=kl_loss)
        tf.summary.scalar(name='regularization-loss', data=regularization_loss)
        tf.summary.scalar(name='total-loss', data=total_loss)

        return total_loss

    @tf.function
    @tensorflow_name_scoped
    def learn(self, xs: Dict[str, tf.Tensor]) -> None:
        """Training step for the generative model.

        Args:
            xs: Input tensor per column.

        Returns:
            Dictionary of loss tensors, and optimization operation.

        """
        self.xs = xs
        # Optimization step
        self.optimizer.optimize(
            loss=self.loss, variables=self.get_trainable_variables
        )

        return

    @tf.function
    @tensorflow_name_scoped
    def encode(self, xs: Dict[str, tf.Tensor], cs: Dict[str, tf.Tensor]) -> \
            Tuple[Dict[str, tf.Tensor], Dict[str, tf.Tensor]]:
        """Encoding Step for VAE.

        Args:
            xs: Input tensor per column.
            cs: Condition tensor per column.

        Returns:
            Dictionary of Latent space tensor, means and stddevs, dictionary of output tensors per column

        """
        if len(xs) == 0:
            return tf.no_op(), dict()

        #################################
        x = self.value_ops.unified_inputs(xs)
        x = self.linear_input(x)
        x = self.encoder(x)

        latent_space = self.encoding(x)
        mean = self.encoding.mean.output
        std = self.encoding.stddev.output

        x = self.value_ops.add_conditions(x=latent_space, conditions=cs)
        x = self.decoder(x)
        y = self.linear_output(x)
        synthesized = self.value_ops.value_outputs(y=y, conditions=cs)
        #################################

        return {"sample": latent_space, "mean": mean, "std": std}, synthesized

    @tensorflow_name_scoped
    def synthesize(self, n: tf.Tensor, cs: Dict[str, tf.Tensor]) -> Dict[str, tf.Tensor]:
        """Generate the given number of instances.

        Args:
            n: Number of instances to generate.
            cs: Condition tensor per column.

        Returns:
            Output tensor per column.
        """
        y = self._synthesize(n=n, cs=cs)
        synthesized = self.value_ops.value_outputs(y=y, conditions=cs)

        return synthesized

    @tf.function
    def _synthesize(self, n: tf.Tensor, cs: Dict[str, tf.Tensor]) -> tf.Tensor:
        """Generate the given number of instances.

        Args:
            n: Number of instances to generate.
            cs: Condition tensor per column.

        Returns:
            Output tensor per column.

        """
        x = self.encoding.sample(n=n)
        x = self.value_ops.add_conditions(x=x, conditions=cs)
        x = self.decoder(x)
        y = self.linear_output(x)

        return y

    @property
    def regularization_losses(self):
        return [
            loss
            for module in [self.linear_input, self.encoding, self.linear_output]+self.values
            for loss in module.regularization_losses
        ]<|MERGE_RESOLUTION|>--- conflicted
+++ resolved
@@ -4,14 +4,10 @@
 import tensorflow as tf
 
 from .generative import Generative
-<<<<<<< HEAD
-from ..values import Value, ContinuousValue, CategoricalValue
-=======
 from ..values import Value, ValueOps
->>>>>>> e6d06099
 from ..module import tensorflow_name_scoped, module_registry
 from ..transformations import DenseTransformation
-from ..encodings import VariationalEncoding, FeedForwardDSSMEncoding
+from ..encodings import VariationalEncoding
 from ..optimizers import Optimizer
 
 
@@ -30,17 +26,16 @@
         self, name: str, values: List[Value], conditions: List[Value],
         # Latent distribution
         distribution: str, latent_size: int,
+        # Encoder and decoder network
+        network: str, capacity: int, num_layers: int, residual_depths: Union[None, int, List[int]], batchnorm: bool,
+        activation: str,
         # Optimizer
         optimizer: str, learning_rate: tf.Tensor, decay_steps: Optional[int], decay_rate: Optional[float],
-        initial_boost: int, clip_gradients: Optional[float],
+        initial_boost: int, clip_gradients: float,
         # Beta KL loss coefficient
         beta: float,
         # Weight decay
         weight_decay: float,
-        # Encoder and decoder network
-        network: str, capacity: int, num_layers: int = None, residual_depths: Union[int, List[int]] = None,
-        batchnorm: bool = None,
-        activation: str = None, lstm_size: int = None,
         summarize: bool = False, summarize_gradient_norms: bool = False
     ):
         super(VAEOld, self).__init__(name=name, values=values, conditions=conditions)
@@ -50,70 +45,37 @@
         self.summarize_gradient_norms = summarize_gradient_norms
         self.weight_decay = weight_decay
         self.l2 = tf.keras.regularizers.l2(weight_decay)
-        self.built = False
-
-<<<<<<< HEAD
-        # Total input and output size of all values
-        input_size = 0
-        output_size = 0
-        for value in self.values:
-            input_size += value.learned_input_size()
-            output_size += value.learned_output_size()
-
-        self.input_size = input_size
-        self.capacity = capacity
-
-        # Total condition size
-        condition_size = 0
-        for value in self.conditions:
-            assert value.learned_input_size() > 0
-            assert value.learned_input_columns() == value.learned_output_columns()
-            condition_size += value.learned_input_size()
-=======
+
         self.value_ops = ValueOps(values=values, conditions=conditions)
->>>>>>> e6d06099
 
         self.linear_input = DenseTransformation(
             name='linear-input',
             input_size=self.value_ops.input_size, output_size=capacity, batchnorm=False, activation='none'
         )
 
-        # kwargs = dict(
-        #     name='encoder', input_size=self.linear_input.size(), depths=residual_depths,
-        #     layer_sizes=[capacity for _ in range(num_layers)] if num_layers else None,
-        #     output_size=capacity if not num_layers else None, activation=activation, batchnorm=batchnorm,
-        #     lstm_size=lstm_size
-        # )
-        # for k in list(kwargs.keys()):
-        #     if kwargs[k] is None:
-        #         del kwargs[k]
-        # self.encoder = module_registry[network](**kwargs)
-
-        # self.encoding = VariationalEncoding(
-        #     name='encoding',
-        #     input_size=self.encoder.size(), encoding_size=self.latent_size, beta=beta
-        # )
-        self.encoding = FeedForwardDSSMEncoding(
-            name='encoding', input_size=self.capacity, lstm_size=8, encoding_size=latent_size, beta=beta
+        kwargs = dict(
+            name='encoder', input_size=self.linear_input.size(), depths=residual_depths,
+            layer_sizes=[capacity for _ in range(num_layers)] if num_layers else None,
+            output_size=capacity if not num_layers else None, activation=activation, batchnorm=batchnorm
+        )
+        for k in list(kwargs.keys()):
+            if kwargs[k] is None:
+                del kwargs[k]
+        self.encoder = module_registry[network](**kwargs)
+
+        self.encoding = VariationalEncoding(
+            name='encoding',
+            input_size=self.encoder.size(), encoding_size=self.latent_size, beta=beta
         )
 
         self.modulation = None
 
-<<<<<<< HEAD
-        # kwargs['name'], kwargs['input_size'] = 'decoder', (self.encoding.size() + condition_size)
-        # self.decoder = module_registry[network](**kwargs)
-
-        self.linear_output = DenseTransformation(
-            name='linear-output',
-            input_size=self.latent_size, output_size=output_size, batchnorm=False, activation='none'
-=======
         kwargs['name'], kwargs['input_size'] = 'decoder', (self.encoding.size() + self.value_ops.condition_size)
         self.decoder = module_registry[network](**kwargs)
 
         self.linear_output = DenseTransformation(
             name='linear-output',
             input_size=self.decoder.size(), output_size=self.value_ops.output_size, batchnorm=False, activation='none'
->>>>>>> e6d06099
         )
 
         self.optimizer = Optimizer(
@@ -130,15 +92,6 @@
         )
         return spec
 
-    def build(self):
-        if not self.built:
-            self.linear_input.build(self.input_size)
-            # self.encoder.build(self.capacity)
-            self.encoding.build(self.capacity)
-            # self.decoder.build(self.latent_size)
-            self.linear_output.build(self.capacity)
-            self.built = True
-
     def loss(self):
         if len(self.xs) == 0:
             return dict(), tf.no_op()
@@ -147,15 +100,10 @@
 
         #################################
         x = self.linear_input(x)
-        # x = self.encoder(x)
+        x = self.encoder(x)
         z = self.encoding(x)
-<<<<<<< HEAD
-        x = self.add_conditions(z, conditions=self.xs)
-        # x = self.decoder(x)
-=======
         x = self.value_ops.add_conditions(z, conditions=self.xs)
         x = self.decoder(x)
->>>>>>> e6d06099
         y = self.linear_output(x)
         #################################
 
@@ -250,6 +198,7 @@
 
         Returns:
             Output tensor per column.
+
         """
         y = self._synthesize(n=n, cs=cs)
         synthesized = self.value_ops.value_outputs(y=y, conditions=cs)
@@ -279,6 +228,6 @@
     def regularization_losses(self):
         return [
             loss
-            for module in [self.linear_input, self.encoding, self.linear_output]+self.values
+            for module in [self.linear_input, self.encoder, self.encoding, self.decoder, self.linear_output]+self.values
             for loss in module.regularization_losses
         ]