<<<<<<< HEAD
from .module import tensorflow_name_scoped
=======
from .synthesizer import Synthesizer
from .module import Module, tensorflow_name_scoped
from .conditional import ConditionalSampler
>>>>>>> 09ecbf91
from .distributions import Distribution
from .encodings import Encoding
from .functionals import Functional
from .generative import Generative
from .learning_manager import LearningManager
from .optimizers import Optimizer
from .sanitizer import Sanitizer
from .transformations import Transformation
<<<<<<< HEAD
from .values import identify_rules, Value, ValueFactory, TypeOverride
from .learning_manager import LearningManager


__all__ = [
    'Distribution', 'Encoding', 'Functional', 'Generative', 'identify_rules',
    'Optimizer', 'Transformation', 'tensorflow_name_scoped', 'Value', 'ValueFactory', 'LearningManager',
    'TypeOverride'
=======
from .values import identify_rules, Value, ValueFactory


__all__ = [
    'Synthesizer', 'Module', 'tensorflow_name_scoped', 'ConditionalSampler', 'Distribution', 'Encoding', 'Functional',
    'Generative', 'LearningManager', 'Optimizer', 'Sanitizer', 'Transformation', 'identify_rules', 'Value',
    'ValueFactory'
>>>>>>> 09ecbf91
]<|MERGE_RESOLUTION|>--- conflicted
+++ resolved
@@ -1,10 +1,6 @@
-<<<<<<< HEAD
+from .synthesizer import Synthesizer
 from .module import tensorflow_name_scoped
-=======
-from .synthesizer import Synthesizer
-from .module import Module, tensorflow_name_scoped
 from .conditional import ConditionalSampler
->>>>>>> 09ecbf91
 from .distributions import Distribution
 from .encodings import Encoding
 from .functionals import Functional
@@ -13,22 +9,11 @@
 from .optimizers import Optimizer
 from .sanitizer import Sanitizer
 from .transformations import Transformation
-<<<<<<< HEAD
 from .values import identify_rules, Value, ValueFactory, TypeOverride
-from .learning_manager import LearningManager
 
 
 __all__ = [
-    'Distribution', 'Encoding', 'Functional', 'Generative', 'identify_rules',
-    'Optimizer', 'Transformation', 'tensorflow_name_scoped', 'Value', 'ValueFactory', 'LearningManager',
-    'TypeOverride'
-=======
-from .values import identify_rules, Value, ValueFactory
-
-
-__all__ = [
-    'Synthesizer', 'Module', 'tensorflow_name_scoped', 'ConditionalSampler', 'Distribution', 'Encoding', 'Functional',
+    'Synthesizer', 'tensorflow_name_scoped', 'ConditionalSampler', 'Distribution', 'Encoding', 'Functional',
     'Generative', 'LearningManager', 'Optimizer', 'Sanitizer', 'Transformation', 'identify_rules', 'Value',
     'ValueFactory'
->>>>>>> 09ecbf91
 ]