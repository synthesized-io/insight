--- conflicted
+++ resolved
@@ -112,13 +112,8 @@
         # Wrapped value input
         x = self.value.unify_inputs(xs=xs)
 
-<<<<<<< HEAD
         # Set NaNs to zero to avoid propagating NaNs (which corresponds to mean because of quantile transformation)
         x = tf.compat.v1.where(condition=nan, x=tf.zeros_like(input=x), y=x)
-=======
-        # Set NaNs to zero to avoid propagating NaNs (doesn't matter because of mask in loss function)
-        x = tf.where(condition=nan, x=tf.zeros_like(tensor=x), y=x)
->>>>>>> 956806a1
 
         # Concatenate NaN embedding and wrapped value
         x = tf.concat(values=(embedding, x), axis=1)
