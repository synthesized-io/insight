--- conflicted
+++ resolved
@@ -6,12 +6,8 @@
 from .categorical import compute_embedding_size
 from .value import Value
 from ..module import tensorflow_name_scoped
-<<<<<<< HEAD
+from ..util import get_initializer
 from ...config import CategoricalConfig
-=======
-from ..util import get_initializer
-from ...config import NanConfig
->>>>>>> 71ee8d34
 
 
 class NanValue(Value):
