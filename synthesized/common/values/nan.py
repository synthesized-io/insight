--- conflicted
+++ resolved
@@ -6,10 +6,7 @@
 from .categorical import compute_embedding_size
 from .value import Value
 from ..module import tensorflow_name_scoped
-<<<<<<< HEAD
-=======
 from ..util import get_initializer
->>>>>>> 2c6a5620
 from ...config import CategoricalConfig
 
 
@@ -35,21 +32,12 @@
         self.weight = config.categorical_weight
         self.use_moving_average = config.moving_average
         self.temperature = config.temperature
-<<<<<<< HEAD
 
         self.moving_average: Optional[tf.train.ExponentialMovingAverage] = None
         self.embeddings: Optional[tf.Variable] = None
         self.frequency: Optional[tf.Variable] = None
         self.dtype = tf.int64
 
-=======
-
-        self.moving_average: Optional[tf.train.ExponentialMovingAverage] = None
-        self.embeddings: Optional[tf.Variable] = None
-        self.frequency: Optional[tf.Variable] = None
-        self.dtype = tf.int64
-
->>>>>>> 2c6a5620
         self.build()
 
     def __str__(self) -> str:
@@ -115,15 +103,9 @@
             y_flat = tf.random.categorical(logits=y_flat, num_samples=1)
         else:
             y_flat = tf.expand_dims(tf.argmax(y_flat, axis=1), axis=1)
-<<<<<<< HEAD
 
         y = tf.reshape(y_flat, shape=tf.concat(([-1], y.shape[1:-1]), axis=0))
 
-=======
-
-        y = tf.reshape(y_flat, shape=tf.concat(([-1], y.shape[1:-1]), axis=0))
-
->>>>>>> 2c6a5620
         return (y,)
 
     @tensorflow_name_scoped
