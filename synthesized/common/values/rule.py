--- conflicted
+++ resolved
@@ -49,11 +49,7 @@
 
         ot = tuple(
             tensor
-<<<<<<< HEAD
-            for value, y in zip(self.learned_values, ys)
-=======
             for value, y in zip(self.learned_values(), ys)
->>>>>>> 2c6a5620
             for tensor in value.output_tensors(y=y, **kwargs)
         )[::-1]
         return ot
@@ -64,11 +60,7 @@
         y = tf.split(value=y, num_or_size_splits=splits, axis=1)
         losses = list()
         index = 0
-<<<<<<< HEAD
-        for value, y in zip(self.learned_values, y):
-=======
         for value, y in zip(self.learned_values(), y):
->>>>>>> 2c6a5620
             num = len(value.learned_output_columns())
             losses.append(value.loss(y=y, xs=xs[index: index + num]))
             index += num
