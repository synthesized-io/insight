--- conflicted
+++ resolved
@@ -40,7 +40,7 @@
     def __init__(
         self, df: pd.DataFrame, capacity: int = 128, weight_decay: float = 1e-5, continuous_weight: float = 1.0,
         categorical_weight: float = 1.0, temperature: float = 1.0, moving_average: bool = True, smoothing: float = 0.1,
-        entropy_regularization: float = 0.1, similarity_regularization: float = 0.1,
+        entropy_regularization: float = 0.1, similarity_regularization: float = 0.1, nan_weight: float = 1.0,
         name: str = 'value_factory',
         type_overrides: Dict[str, TypeOverride] = None,
         produce_nans_for: Union[bool, Iterable[str], None] = None,
@@ -67,27 +67,15 @@
         categorical_kwargs: Dict[str, Any] = dict()
         continuous_kwargs: Dict[str, Any] = dict()
         nan_kwargs: Dict[str, Any] = dict()
-<<<<<<< HEAD
         categorical_kwargs['capacity'] = capacity
         nan_kwargs['capacity'] = capacity
         categorical_kwargs['weight_decay'] = weight_decay
         nan_kwargs['weight_decay'] = weight_decay
         categorical_kwargs['weight'] = categorical_weight
-        nan_kwargs['weight'] = categorical_weight
+        nan_kwargs['weight'] = nan_weight
         continuous_kwargs['weight'] = continuous_weight
         categorical_kwargs['temperature'] = temperature
         categorical_kwargs['moving_average'] = moving_average
-=======
-        categorical_kwargs['capacity'] = self.module.capacity
-        nan_kwargs['capacity'] = self.module.capacity
-        categorical_kwargs['weight_decay'] = self.module.weight_decay
-        nan_kwargs['weight_decay'] = self.module.weight_decay
-        categorical_kwargs['weight'] = self.module.categorical_weight
-        nan_kwargs['weight'] = self.module.nan_weight
-        continuous_kwargs['weight'] = self.module.continuous_weight
-        categorical_kwargs['temperature'] = self.module.temperature
-        categorical_kwargs['moving_average'] = self.module.moving_average
->>>>>>> 956806a1
 
         self.categorical_kwargs = categorical_kwargs
         self.continuous_kwargs = continuous_kwargs
