"""Utilities that help you create Value objects."""
import enum
from math import log, sqrt
from typing import Dict, Any, Optional, Union, Iterable, List, Set, Tuple
import logging

import numpy as np
import pandas as pd

from .address import AddressValue
from .bank_number import BankNumberValue
from .categorical import CategoricalValue
from .compound_address import CompoundAddressValue
from .constant import ConstantValue
from .continuous import ContinuousValue
from .date import DateValue
from .decomposed_continuous import DecomposedContinuousValue
from .enumeration import EnumerationValue
from .identifier import IdentifierValue
from .identify_rules import identify_rules
from .nan import NanValue
from .person import PersonValue
from .sampling import SamplingValue
from .value import Value

CATEGORICAL_THRESHOLD_LOG_MULTIPLIER = 2.5
PARSING_NAN_FRACTION_THRESHOLD = 0.25


logger = logging.getLogger(__name__)


class TypeOverride(enum.Enum):
    ID = 'ID'
    DATE = 'DATE'
    CATEGORICAL = 'CATEGORICAL'
    CONTINUOUS = 'CONTINUOUS'
    ENUMERATION = 'ENUMERATION'


class ValueFactory:
    """A Mix-In that you extend to be able to create various values."""

    def __init__(
        self, df: pd.DataFrame, capacity: int = 128,
        continuous_weight: float = 1.0, decompose_continuous_values: bool = False,
        categorical_weight: float = 1.0, temperature: float = 1.0, moving_average: bool = True, nan_weight: float = 1.0,
        keep_monotonic_dates: bool = False,
        name: str = 'value_factory',
        type_overrides: Dict[str, TypeOverride] = None,
        produce_nans_for: Union[bool, Iterable[str], None] = None,
        column_aliases: Dict[str, str] = None, condition_columns: List[str] = None,
        find_rules: Union[str, List[str]] = None,
        # Person
        title_label: Union[str, List[str]] = None, gender_label: Union[str, List[str]] = None,
        name_label: Union[str, List[str]] = None, firstname_label: Union[str, List[str]] = None,
        lastname_label: Union[str, List[str]] = None, email_label: Union[str, List[str]] = None,
        mobile_number_label: Union[str, List[str]] = None, home_number_label: Union[str, List[str]] = None,
        work_number_label: Union[str, List[str]] = None,
        # Bank
        bic_label: Union[str, List[str]] = None, sort_code_label: Union[str, List[str]] = None,
        account_label: Union[str, List[str]] = None,
        # Address
        postcode_label: Union[str, List[str]] = None, county_label: Union[str, List[str]] = None,
        city_label: Union[str, List[str]] = None, district_label: Union[str, List[str]] = None,
        street_label: Union[str, List[str]] = None, house_number_label: Union[str, List[str]] = None,
        flat_label: Union[str, List[str]] = None, house_name_label: Union[str, List[str]] = None,
        addresses_file: str = None,
        # Compound Address
        address_label: str = None, postcode_regex: str = None,
        # Identifier
        identifier_label: str = None,
    ):

        """Init ValueFactory."""
        self.name = name

        categorical_kwargs: Dict[str, Any] = dict()
        continuous_kwargs: Dict[str, Any] = dict()
        nan_kwargs: Dict[str, Any] = dict()
        date_kwargs: Dict[str, Any] = dict()

        continuous_kwargs['weight'] = continuous_weight
        categorical_kwargs['capacity'] = capacity
        categorical_kwargs['weight'] = categorical_weight
        categorical_kwargs['temperature'] = temperature
        categorical_kwargs['moving_average'] = moving_average
        nan_kwargs['capacity'] = capacity
        nan_kwargs['weight'] = nan_weight
        date_kwargs['keep_monotonic'] = keep_monotonic_dates

        self.categorical_kwargs = categorical_kwargs
        self.continuous_kwargs = continuous_kwargs
        self.nan_kwargs = nan_kwargs
        self.date_kwargs = date_kwargs

        self.decompose_continuous_values = decompose_continuous_values

        if find_rules is None:
            self.find_rules: Union[str, List[str]] = []
        else:
            self.find_rules = find_rules

        # Values
        self.columns = list(df.columns)
        self.values: List[Value] = list()
        self.conditions: List[Value] = list()

        self.capacity = capacity

        # Person
        self.title_label = _get_formated_label(title_label)
        self.gender_label = _get_formated_label(gender_label)
        self.name_label = _get_formated_label(name_label)
        self.firstname_label = _get_formated_label(firstname_label)
        self.lastname_label = _get_formated_label(lastname_label)
        self.email_label = _get_formated_label(email_label)
        self.mobile_number_label = _get_formated_label(mobile_number_label)
        self.home_number_label = _get_formated_label(home_number_label)
        self.work_number_label = _get_formated_label(work_number_label)

        person_labels = [
            self.title_label, self.gender_label, self.name_label, self.firstname_label, self.lastname_label,
            self.email_label, self.mobile_number_label, self.home_number_label, self.work_number_label
        ]
        self.person_labels = _get_labels_matrix(person_labels)
        self.person_values: List[Optional[Value]] = [None] * len(self.person_labels)

        # Bank Number
        self.bic_label = _get_formated_label(bic_label)
        self.sort_code_label = _get_formated_label(sort_code_label)
        self.account_label = _get_formated_label(account_label)

        bank_labels = [self.bic_label, self.sort_code_label, self.account_label]
        self.bank_labels = _get_labels_matrix(bank_labels)
        self.bank_values: List[Optional[Value]] = [None] * len(self.bank_labels)

        # Address
        self.postcode_label = _get_formated_label(postcode_label)
        self.county_label = _get_formated_label(county_label)
        self.city_label = _get_formated_label(city_label)
        self.district_label = _get_formated_label(district_label)
        self.street_label = _get_formated_label(street_label)
        self.house_number_label = _get_formated_label(house_number_label)
        self.flat_label = _get_formated_label(flat_label)
        self.house_name_label = _get_formated_label(house_name_label)
        self.addresses_file = addresses_file

        address_labels = [
            self.postcode_label, self.county_label, self.city_label, self.district_label, self.street_label,
            self.house_number_label, self.flat_label, self.house_name_label
        ]
        self.address_labels = _get_labels_matrix(address_labels)
        self.address_values: List[Optional[Value]] = [None] * len(self.address_labels)

        # Compound Address
        self.address_value: Optional[Value] = None
        self.address_label = address_label
        self.postcode_regex = postcode_regex

        # Identifier
        self.identifier_value: Optional[Value] = None
        self.identifier_label = identifier_label
        # Date
        self.date_value: Optional[Value] = None

        if type_overrides is None:
            self.type_overrides: Dict[str, TypeOverride] = dict()
        else:
            self.type_overrides = type_overrides

        if isinstance(produce_nans_for, Iterable):
            self.produce_nans_for: Set[str] = set(produce_nans_for)
        elif produce_nans_for:
            self.produce_nans_for = set(df.columns)
        else:
            self.produce_nans_for = set()

        if column_aliases is None:
            self.column_aliases: Dict[str, str] = {}
        else:
            self.column_aliases = column_aliases

        if condition_columns is None:
            self.condition_columns: List[str] = []
        else:
            self.condition_columns = condition_columns

        for name in df.columns:
            # we are skipping aliases
            if name in self.column_aliases:
                continue
            if name in self.type_overrides:
                value = self._apply_type_overrides(df, name)
            else:
                try:
                    identified_value, reason = self.identify_value(col=df[name], name=name)
                    # None means the value has already been detected:
                    if identified_value is None:
                        continue

                    logger.debug("Identified column %s (%s:%s) as %s. Reason: %s", name, df[name].dtype,
                                 df[name].dtype.kind, identified_value.__class__.__name__, reason)
                except Exception as e:
                    logger.error("Failed to identify column %s (%s:%s).", name, df[name].dtype,
                                 df[name].dtype.kind)
                    raise e

                value = identified_value
            if name in self.condition_columns:
                self.conditions.append(value)
            elif name == self.identifier_label:
                self.identifier_value = value
            else:
                self.values.append(value)

        # Automatic extraction of specification parameters
        df = df.copy()
        for value in self.all_values:
            value.extract(df=df)

        # Identify deterministic rules
        #  import ipdb; ipdb.set_trace()
        self.values = identify_rules(values=self.values, df=df, tests=self.find_rules)

    @property
    def all_values(self):
        if self.identifier_value:
            return self.values + self.conditions + [self.identifier_value]
        else:
            return self.values + self.conditions

    def preprocess(self, df: pd.DataFrame) -> pd.DataFrame:
        """Returns a preprocessed copy of the input DataFrame"""
        df_copy = df.copy()
        for value in self.all_values:
            df_copy = value.preprocess(df=df_copy)

        return df_copy

    def postprocess(self,  df: pd.DataFrame) -> pd.DataFrame:
        """Post-processes the input DataFrame"""
        for value in self.all_values:
            df = value.postprocess(df=df)

        # aliases:
        for alias, col in self.column_aliases.items():
            df[alias] = df[col]

        assert len(df.columns) == len(self.columns)
        df = df[self.columns]

        return df

    def preprocess_conditions(self, conditions: Union[pd.DataFrame, None]) -> Union[pd.DataFrame, None]:
        """Returns a preprocessed copy of the input conditions dataframe"""
        if conditions is not None:
            if isinstance(conditions, dict):
                df_conditions = pd.DataFrame.from_dict(
                    {name: np.reshape(condition, (-1,)) for name, condition in conditions.items()}
                )
            else:
                df_conditions = conditions.copy()

            for value in self.conditions:
                df_conditions = value.preprocess(df=df_conditions)
        else:
            df_conditions = None

        return df_conditions

    def get_values(self) -> List[Value]:
        return self.values

    def get_conditions(self) -> List[Value]:
        return self.conditions

    def get_column_names(self) -> List[str]:
        columns = [
            name for value in self.all_values
            for name in value.learned_output_columns()
        ]
        return columns

    def _apply_type_overrides(self, df, name) -> Value:
        assert name in self.type_overrides
        forced_type = self.type_overrides[name]
        if forced_type == TypeOverride.ID:
            value: Value = self.create_identifier(name)
            self.identifier_value = value
        elif forced_type == TypeOverride.CATEGORICAL:
            value = self.create_categorical(name)
        elif forced_type == TypeOverride.CONTINUOUS:
            value = self.create_continuous(name)
        elif forced_type == TypeOverride.DATE:
            value = self.create_date(name)
        elif forced_type == TypeOverride.ENUMERATION:
            value = self.create_enumeration(name)
        else:
            assert False
        is_nan = df[name].isna().any()
        if is_nan and isinstance(value, ContinuousValue):
            value = self.create_nan(name, value)
        return value

    def create_identifier(self, name: str) -> IdentifierValue:
        """Create IdentifierValue."""
        return IdentifierValue(name=name, capacity=self.capacity)

    def create_categorical(self, name: str, **kwargs) -> CategoricalValue:
        """Create CategoricalValue."""
        categorical_kwargs = dict(self.categorical_kwargs)
        categorical_kwargs['produce_nans'] = True if name in self.produce_nans_for else False
        categorical_kwargs.update(kwargs)
        return CategoricalValue(name=name, **categorical_kwargs)

    def create_continuous(self, name: str, **kwargs) -> Union[ContinuousValue, DecomposedContinuousValue]:
        """Create ContinuousValue."""
        continuous_kwargs = dict(self.continuous_kwargs)
        continuous_kwargs.update(kwargs)
        if self.decompose_continuous_values:
            return DecomposedContinuousValue(name=name, identifier=self.identifier_label, **continuous_kwargs)
        else:
            return ContinuousValue(name=name, **continuous_kwargs)

    def create_date(self, name: str) -> DateValue:
        """Create DateValue."""
        return DateValue(
            name=name, categorical_kwargs=self.categorical_kwargs, continuous_kwargs=self.continuous_kwargs,
            **self.date_kwargs
        )

    def create_nan(self, name: str, value: Value) -> NanValue:
        """Create NanValue."""
        nan_kwargs = dict(self.nan_kwargs)
        nan_kwargs['produce_nans'] = True if name in self.produce_nans_for else False
        return NanValue(name=name, value=value, **nan_kwargs)

    def create_person(self, i: int) -> PersonValue:
        """Create PersonValue."""
        return PersonValue(
            name='person_{}'.format(i),
            title_label=self.title_label[i] if self.title_label else None,
            gender_label=self.gender_label[i] if self.gender_label else None,
            name_label=self.name_label[i] if self.name_label else None,
            firstname_label=self.firstname_label[i] if self.firstname_label else None,
            lastname_label=self.lastname_label[i] if self.lastname_label else None,
            email_label=self.email_label[i] if self.email_label else None,
            mobile_number_label=self.mobile_number_label[i] if self.mobile_number_label else None,
            home_number_label=self.home_number_label[i] if self.home_number_label else None,
            work_number_label=self.work_number_label[i] if self.work_number_label else None,
            categorical_kwargs=self.categorical_kwargs
        )

    def create_bank(self, i: int) -> BankNumberValue:
        """Create BankNumberValue."""
        return BankNumberValue(
            name='bank_{}'.format(i),
            bic_label=self.bic_label[i] if self.bic_label else None,
            sort_code_label=self.sort_code_label[i] if self.sort_code_label else None,
            account_label=self.account_label[i] if self.account_label else None
        )

    def create_compound_address(self) -> CompoundAddressValue:
        """Create CompoundAddressValue."""
        return CompoundAddressValue(
            name='address', postcode_level=1,
            address_label=self.address_label, postcode_regex=self.postcode_regex,
            capacity=self.capacity
        )

    def create_address(self, i: int) -> AddressValue:
        """Create AddressValue."""
        return AddressValue(
            name='address_{}'.format(i), postcode_level=0,
            postcode_label=self.postcode_label[i] if self.postcode_label else None,
            county_label=self.county_label[i] if self.county_label else None,
            city_label=self.city_label[i] if self.city_label else None,
            district_label=self.district_label[i] if self.district_label else None,
            street_label=self.street_label[i] if self.street_label else None,
            house_number_label=self.house_number_label[i] if self.house_number_label else None,
            flat_label=self.flat_label[i] if self.flat_label else None,
            house_name_label=self.house_name_label[i] if self.house_name_label else None,
            addresses_file=self.addresses_file, categorical_kwargs=self.categorical_kwargs
        )

    def create_enumeration(self, name: str) -> EnumerationValue:
        """Create EnumerationValue."""
        return EnumerationValue(name=name)

    def create_sampling(self, name: str) -> SamplingValue:
        """Create SamplingValue."""
        return SamplingValue(name=name)

    def create_constant(self, name: str) -> ConstantValue:
        """Create ConstantValue."""
        return ConstantValue(name=name)

    def identify_value(self, col: pd.Series, name: str) -> Tuple[Optional[Value], Optional[str]]:
        """Autodetect the type of a column and assign a name.

        Args:
            col: A column from DataFrame.
            name: A name to give to the value.

        Returns: Detected value or None which means that the value has already been detected before.

        """
        if str(col.dtype) == 'category':
            col = col.astype(object).infer_objects()

        value: Optional[Value] = None
        reason: str = ""

        # ========== Pre-configured values ==========

        # Person value
        if len(self.person_labels) > 0 and name in np.concatenate(self.person_labels):
            for i, person in enumerate(self.person_labels):
                if name in person:
                    if self.person_values[i] is None:
                        value = self.create_person(i)
                        self.person_values[i] = value
                    else:
                        return None, None

        # Bank value
        elif len(self.bank_labels) > 0 and name in np.concatenate(self.bank_labels):
            for i, bank in enumerate(self.bank_labels):
                if name in bank:
                    if self.bank_values[i] is None:
                        value = self.create_bank(i)
                        self.bank_values[i] = value
                    else:
                        return None, None

        # Address value
        elif len(self.address_labels) > 0 and name in np.concatenate(self.address_labels):
            for i, address in enumerate(self.address_labels):
                if name in address:
                    if self.address_values[i] is None:
                        value = self.create_address(i)
                        self.address_values[i] = value
                    else:
                        return None, None

        # Compound address value
        elif name == self.address_label:
            if self.address_value is None:
                value = self.create_compound_address()
                self.address_value = value
            else:
                return None, None

        # Identifier value
        elif name == self.identifier_label:
            if self.identifier_value is None:
                value = self.create_identifier(name)
                self.identifier_value = value
            else:
                return None, None

        # Return pre-configured value
        if value is not None:
            return value, "Name matched preconfigured label. "

        # ========== Non-numeric values ==========

        num_data = len(col)
        num_unique = col.nunique(dropna=False)
        is_nan = False

        excl_nan_dtype = col[col.notna()].infer_objects().dtype

        if num_unique <= 1:
            return self.create_constant(name), "num_unique <= 1. "

        # Categorical value if small number of distinct values
        elif num_unique <= CATEGORICAL_THRESHOLD_LOG_MULTIPLIER * log(num_data):
            # is_nan = df.isna().any()
            if _column_does_not_contain_genuine_floats(col):
                if num_unique > 2:
<<<<<<< HEAD
                    value = self.create_categorical(name, similarity_based=True, true_categorical=True)
                else:
                    value = self.create_categorical(name, true_categorical=True)
=======
                    value = self.create_categorical(name, similarity_based=True)
                    reason = "Small (< log(N)) number of distinct values. "
                else:
                    value = self.create_categorical(name)
                    reason = "Small (< log(N)) number of distinct values (= 2). "
>>>>>>> 5693e1cc

        # Date value
        elif col.dtype.kind == 'M':  # 'm' timedelta
            is_nan = col.isna().any()
            value = self.create_date(name)
            reason = "Column dtype kind is 'M'. "

        # Boolean value
        elif col.dtype.kind == 'b':
            # is_nan = df.isna().any()
<<<<<<< HEAD
            value = self.create_categorical(name, categories=[False, True], true_categorical=True)
=======
            value = self.create_categorical(name)
            reason = "Column dtype kind is 'b'. "
>>>>>>> 5693e1cc

        # Continuous value if integer (reduced variability makes similarity-categorical more likely)
        elif col.dtype.kind in ['i', 'u']:
            value = self.create_continuous(name, integer=True)
            reason = f"Column dtype kind is '{col.dtype.kind}'. "

        # Categorical value if object type has attribute 'categories'
        elif col.dtype.kind == 'O' and hasattr(col.dtype, 'categories'):
            # is_nan = df.isna().any()
            if num_unique > 2:
<<<<<<< HEAD
                value = self.create_categorical(name, pandas_category=True, categories=col.dtype.categories,
                                                similarity_based=True, true_categorical=True)
            else:
                value = self.create_categorical(name, pandas_category=True, categories=col.dtype.categories,
                                                true_categorical=True)
=======
                value = self.create_categorical(name, pandas_category=True, similarity_based=True)
                reason = "Column dtype kind is 'O' and has 'categories' (> 2). "
            else:
                value = self.create_categorical(name, pandas_category=True)
                reason = "Column dtype kind is 'O' and has 'categories' (= 2). "
>>>>>>> 5693e1cc

        # Date value if object type can be parsed
        elif col.dtype.kind == 'O' and excl_nan_dtype.kind not in ['f', 'i']:
            try:
                date_data = pd.to_datetime(col)
                num_nan = date_data.isna().sum()
                if num_nan / num_data < PARSING_NAN_FRACTION_THRESHOLD:
                    assert date_data.dtype.kind == 'M'
                    value = self.create_date(name)
                    reason = "Column dtype is 'O' and convertable to datetime. "
                    is_nan = num_nan > 0
            except (ValueError, TypeError, OverflowError):
                pass

        # Similarity-based categorical value if not too many distinct values
        elif num_unique <= sqrt(num_data):  # num_data must be > 161 to be true.
            if _column_does_not_contain_genuine_floats(col):
<<<<<<< HEAD
                if num_unique > 2:
                    value = self.create_categorical(name, similarity_based=True, true_categorical=False)
                else:
                    value = self.create_categorical(name, true_categorical=True)
=======
                if num_unique > 2:  # note the alternative is never possible anyway.
                    value = self.create_categorical(name, similarity_based=True)
                    reason = "Small (< sqrt(N)) number of distinct values. "
>>>>>>> 5693e1cc

        # Return non-numeric value and handle NaNs if necessary
        if value is not None:
            if is_nan:
                value = self.create_nan(name, value)
                reason += "And contains NaNs. "
            return value, reason

        # ========== Numeric value ==========

        # Try parsing if object type
        if col.dtype.kind == 'O':
            numeric_data = pd.to_numeric(col, errors='coerce')
            num_nan = numeric_data.isna().sum()
            if num_nan / num_data < PARSING_NAN_FRACTION_THRESHOLD:
                assert numeric_data.dtype.kind in ('f', 'i')
                is_nan = num_nan > 0
            else:
                numeric_data = col
                is_nan = col.isna().any()
        elif col.dtype.kind in ('f', 'i'):
            numeric_data = col
            is_nan = col.isna().any()
        else:
            numeric_data = None
        # Return numeric value and handle NaNs if necessary
        if numeric_data is not None and numeric_data.dtype.kind in ('f', 'i'):
            value = self.create_continuous(name)
            reason = f"Converted to numeric dtype ({numeric_data.dtype.kind}) with success " + \
                     f"rate > {1.0-PARSING_NAN_FRACTION_THRESHOLD}. "
            if is_nan:
                value = self.create_nan(name, value)
                reason += " And contains NaNs. "
            return value, reason

        # ========== Fallback values ==========

        # Sampling value otherwise
        value = self.create_sampling(name)
        reason = "No other criteria met. "

        assert value is not None
        return value, reason


def _column_does_not_contain_genuine_floats(col: pd.Series) -> bool:
    """Returns TRUE of the input column contains genuine floats, that would exclude integers with type float.

        e.g.:
            _column_does_not_contain_genuine_floats(['A', 'B', 'C']) returns True
            _column_does_not_contain_genuine_floats([1.0, 3.0, 2.0]) returns True
            _column_does_not_contain_genuine_floats([1.0, 3.2, 2.0]) returns False

    :param col: input pd.Series
    :return: bool
    """

    return not col.dropna().apply(_is_not_integer_float).any()


def _is_not_integer_float(x) -> bool:
    """Returns whether 'x' is a float and is not integer.

        e.g.:
            _is_not_integer_float(3.0) = False
            _is_not_integer_float(3.2) = True

    :param x: input
    :return: bool
    """

    if type(x) == float:
        return not x.is_integer()
    else:
        return False


def _get_formated_label(label: Union[str, List[str], None]) -> Union[List[str], None]:
    """Change the format of a label, if its string return [string], otherwise return itself."""
    if isinstance(label, str):
        return [label]
    else:
        return label


def _get_labels_matrix(labels: List[Optional[List[str]]]) -> np.array:
    """From a list of labels, check if the sizes are consistent and return the matrix of labels,
    with shape (num_values, num_labels).

        e.g.: If we have 2 addresses with 5 labels the output shape will be (2, 5).

    """

    labels_len = None
    out_labels = []

    for label in labels:
        if label:
            if labels_len:
                assert labels_len == len(label), 'All labels must have the same lenght'
            else:
                labels_len = len(label)
            out_labels.append(label)

    if len(out_labels) > 0:
        return np.transpose(out_labels)
    else:
        return np.array([])<|MERGE_RESOLUTION|>--- conflicted
+++ resolved
@@ -480,17 +480,11 @@
             # is_nan = df.isna().any()
             if _column_does_not_contain_genuine_floats(col):
                 if num_unique > 2:
-<<<<<<< HEAD
                     value = self.create_categorical(name, similarity_based=True, true_categorical=True)
+                    reason = "Small (< log(N)) number of distinct values. "
                 else:
                     value = self.create_categorical(name, true_categorical=True)
-=======
-                    value = self.create_categorical(name, similarity_based=True)
-                    reason = "Small (< log(N)) number of distinct values. "
-                else:
-                    value = self.create_categorical(name)
                     reason = "Small (< log(N)) number of distinct values (= 2). "
->>>>>>> 5693e1cc
 
         # Date value
         elif col.dtype.kind == 'M':  # 'm' timedelta
@@ -501,12 +495,8 @@
         # Boolean value
         elif col.dtype.kind == 'b':
             # is_nan = df.isna().any()
-<<<<<<< HEAD
             value = self.create_categorical(name, categories=[False, True], true_categorical=True)
-=======
-            value = self.create_categorical(name)
             reason = "Column dtype kind is 'b'. "
->>>>>>> 5693e1cc
 
         # Continuous value if integer (reduced variability makes similarity-categorical more likely)
         elif col.dtype.kind in ['i', 'u']:
@@ -517,19 +507,12 @@
         elif col.dtype.kind == 'O' and hasattr(col.dtype, 'categories'):
             # is_nan = df.isna().any()
             if num_unique > 2:
-<<<<<<< HEAD
-                value = self.create_categorical(name, pandas_category=True, categories=col.dtype.categories,
-                                                similarity_based=True, true_categorical=True)
-            else:
-                value = self.create_categorical(name, pandas_category=True, categories=col.dtype.categories,
+                value = self.create_categorical(name, pandas_category=True, similarity_based=True,
                                                 true_categorical=True)
-=======
-                value = self.create_categorical(name, pandas_category=True, similarity_based=True)
                 reason = "Column dtype kind is 'O' and has 'categories' (> 2). "
             else:
-                value = self.create_categorical(name, pandas_category=True)
+                value = self.create_categorical(name, pandas_category=True, true_categorical=True)
                 reason = "Column dtype kind is 'O' and has 'categories' (= 2). "
->>>>>>> 5693e1cc
 
         # Date value if object type can be parsed
         elif col.dtype.kind == 'O' and excl_nan_dtype.kind not in ['f', 'i']:
@@ -547,16 +530,9 @@
         # Similarity-based categorical value if not too many distinct values
         elif num_unique <= sqrt(num_data):  # num_data must be > 161 to be true.
             if _column_does_not_contain_genuine_floats(col):
-<<<<<<< HEAD
-                if num_unique > 2:
+                if num_unique > 2:  # note the alternative is never possible anyway.
                     value = self.create_categorical(name, similarity_based=True, true_categorical=False)
-                else:
-                    value = self.create_categorical(name, true_categorical=True)
-=======
-                if num_unique > 2:  # note the alternative is never possible anyway.
-                    value = self.create_categorical(name, similarity_based=True)
                     reason = "Small (< sqrt(N)) number of distinct values. "
->>>>>>> 5693e1cc
 
         # Return non-numeric value and handle NaNs if necessary
         if value is not None:
