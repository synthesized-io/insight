--- conflicted
+++ resolved
@@ -1,9 +1,5 @@
-<<<<<<< HEAD
-from typing import Any, Dict, Sequence, Optional
-=======
->>>>>>> 71ee8d34
 from math import log
-from typing import Any, Dict, Sequence
+from typing import Any, Dict, Optional, Sequence
 
 import tensorflow as tf
 from tensorflow_probability import distributions as tfd
