from typing import Tuple, Union

import tensorflow as tf
import tensorflow_probability as tfp

from .encoding import Encoding
from ..transformations import GaussianTransformation
from ..module import tensorflow_name_scoped


class VariationalLSTMEncoding(Encoding):
<<<<<<< HEAD
    """Encoding for LSTM mode 1

    """
    def __init__(self, input_size, encoding_size, condition_size=0, beta=1.0, lstm_layers=1,
                 name='variational_lstm_encoding'):
=======
    """Encoding for LSTM mode 1"""
    def __init__(self, name, input_size, encoding_size, condition_size=0, beta=1.0, lstm_layers=2):
>>>>>>> 95633c0c
        super().__init__(
            name=name, input_size=input_size, encoding_size=encoding_size,
            condition_size=condition_size
        )
        self.beta = beta
        self.lstm_layers = lstm_layers

        self.gaussian = GaussianTransformation(input_size=self.input_size,  output_size=self.encoding_size)
        self.lstm_0 = tf.keras.layers.LSTM(units=self.encoding_size, return_sequences=True)
        self.lstm_i = tf.keras.models.Sequential()
        for _ in range(1, self.lstm_layers):
            self.lstm_i.add(tf.keras.layers.LSTM(units=self.encoding_size, return_sequences=True))

    def build(self, input_shape):
        self.gaussian.build(input_shape)
        self.lstm_0.build((None, None, self.encoding_size))
        self.lstm_i.build((None, None, self.encoding_size))
        self.built = True

    def specification(self):
        spec = super().specification()
        spec.update(beta=self.beta)
        return spec

    def size(self):
        return self.encoding_size

    @tensorflow_name_scoped
    def call(self, inputs, identifier=None, condition=(), return_encoding=False,
<<<<<<< HEAD
             dropout=0.) -> Union[tf.Tensor, Tuple[tf.Tensor, tf.Tensor]]:
        mean, stddev = self.gaussian(inputs)

=======
             series_dropout=0.) -> Union[tf.Tensor, Tuple[tf.Tensor, tf.Tensor]]:
        mean = self.mean(inputs)
        stddev = self.stddev(inputs)
>>>>>>> 95633c0c
        e = tf.random.normal(
            shape=tf.shape(input=mean), mean=0.0, stddev=1.0, dtype=tf.float32, seed=None
        )
        encoding = mean + stddev * e

        if identifier is not None:
            c0 = tf.zeros(shape=tf.shape(identifier))
            identifier = [identifier, c0]

        if series_dropout > 0:
            encoding = tf.nn.dropout(encoding, rate=series_dropout)
        y = self.lstm_i(
            self.lstm_0(encoding, initial_state=identifier)
        )

        mean = tf.reshape(mean, shape=(-1, self.encoding_size))
        stddev = tf.reshape(stddev, shape=(-1, self.encoding_size))

        kl_loss = self.diagonal_normal_kl_divergence(mu_1=mean, stddev_1=stddev)
        kl_loss = self.beta * kl_loss

        self.add_loss(kl_loss, inputs=inputs)
<<<<<<< HEAD
        tf.summary.histogram(name='mean', data=mean),
        tf.summary.histogram(name='stddev', data=stddev),
=======

        tf.summary.histogram(name='mean', data=self.mean.output),
        tf.summary.histogram(name='stddev', data=self.stddev.output),
>>>>>>> 95633c0c
        tf.summary.histogram(name='posterior_distribution', data=encoding),
        tf.summary.image(
            name='latent_space_correlation',
            data=tf.abs(tf.reshape(tfp.stats.correlation(tf.reduce_mean(encoding, axis=0)),
                                   shape=(1, self.encoding_size, self.encoding_size, 1)))
        )

        if return_encoding:
            return y, encoding
        else:
            return y

    @tf.function
    @tensorflow_name_scoped
    def sample(self, n, condition=(), identifier=None):
        if identifier is not None:
            h0 = tf.expand_dims(input=identifier, axis=0)
            c0 = tf.zeros(shape=tf.shape(h0))
            identifier = [h0, c0]

        e = tf.random.normal(
            shape=(1, n, self.encoding_size), mean=0.0, stddev=1.0, dtype=tf.float32, seed=None
        )
        z = self.lstm_i(self.lstm_0(e, initial_state=identifier))

        return tf.squeeze(z, axis=0)

    @property
    def regularization_losses(self):
        return [loss for layer in [self.gaussian] for loss in layer.regularization_losses]<|MERGE_RESOLUTION|>--- conflicted
+++ resolved
@@ -9,16 +9,9 @@
 
 
 class VariationalLSTMEncoding(Encoding):
-<<<<<<< HEAD
-    """Encoding for LSTM mode 1
-
-    """
+    """Encoding for LSTM mode 1"""
     def __init__(self, input_size, encoding_size, condition_size=0, beta=1.0, lstm_layers=1,
                  name='variational_lstm_encoding'):
-=======
-    """Encoding for LSTM mode 1"""
-    def __init__(self, name, input_size, encoding_size, condition_size=0, beta=1.0, lstm_layers=2):
->>>>>>> 95633c0c
         super().__init__(
             name=name, input_size=input_size, encoding_size=encoding_size,
             condition_size=condition_size
@@ -48,15 +41,9 @@
 
     @tensorflow_name_scoped
     def call(self, inputs, identifier=None, condition=(), return_encoding=False,
-<<<<<<< HEAD
-             dropout=0.) -> Union[tf.Tensor, Tuple[tf.Tensor, tf.Tensor]]:
+             series_dropout=0.) -> Union[tf.Tensor, Tuple[tf.Tensor, tf.Tensor]]:
         mean, stddev = self.gaussian(inputs)
 
-=======
-             series_dropout=0.) -> Union[tf.Tensor, Tuple[tf.Tensor, tf.Tensor]]:
-        mean = self.mean(inputs)
-        stddev = self.stddev(inputs)
->>>>>>> 95633c0c
         e = tf.random.normal(
             shape=tf.shape(input=mean), mean=0.0, stddev=1.0, dtype=tf.float32, seed=None
         )
@@ -72,21 +59,13 @@
             self.lstm_0(encoding, initial_state=identifier)
         )
 
-        mean = tf.reshape(mean, shape=(-1, self.encoding_size))
-        stddev = tf.reshape(stddev, shape=(-1, self.encoding_size))
 
         kl_loss = self.diagonal_normal_kl_divergence(mu_1=mean, stddev_1=stddev)
         kl_loss = self.beta * kl_loss
 
         self.add_loss(kl_loss, inputs=inputs)
-<<<<<<< HEAD
         tf.summary.histogram(name='mean', data=mean),
         tf.summary.histogram(name='stddev', data=stddev),
-=======
-
-        tf.summary.histogram(name='mean', data=self.mean.output),
-        tf.summary.histogram(name='stddev', data=self.stddev.output),
->>>>>>> 95633c0c
         tf.summary.histogram(name='posterior_distribution', data=encoding),
         tf.summary.image(
             name='latent_space_correlation',
