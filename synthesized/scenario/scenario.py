--- conflicted
+++ resolved
@@ -6,16 +6,10 @@
 import pandas as pd
 import tensorflow as tf
 
-<<<<<<< HEAD
 from ..common import Distribution, Functional, Value
-from ..synthesizer import Synthesizer
-=======
-from ..common import Distribution, Functional, Module, Value
 from ..common.synthesizer import Synthesizer
->>>>>>> 09ecbf91
-
-
-# TODO: Update this class.
+
+
 class ScenarioSynthesizer(Synthesizer):
     """The scenario synthesizer implementation.
 
