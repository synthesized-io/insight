--- conflicted
+++ resolved
@@ -135,11 +135,7 @@
 
 
 @dataclass
-<<<<<<< HEAD
-class ModelFactoryConfig(PersonModelConfig):
-=======
-class ModelBuilderConfig:
->>>>>>> 4584294b
+class ModelBuilderConfig(PersonModelConfig):
     categorical_threshold_log_multiplier: float = 2.5
     min_num_unique: int = 10
 
