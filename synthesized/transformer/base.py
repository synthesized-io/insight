--- conflicted
+++ resolved
@@ -5,11 +5,7 @@
 import pandas as pd
 import numpy as np
 
-<<<<<<< HEAD
-from .exceptions import TransformerNotFitError
-=======
 from .exceptions import NonInvertibleTransformError, TransformerNotFitError
->>>>>>> 7e58b4ca
 
 logger = logging.getLogger(__name__)
 
@@ -69,14 +65,7 @@
 
     @abstractmethod
     def transform(self, df: pd.DataFrame) -> pd.DataFrame:
-<<<<<<< HEAD
-        """Overriding methods should call super().transform(df=df) at the end of the function."""
-        for transformer in self:
-            df = transformer.transform(df)
-        return df
-=======
         raise NotImplementedError
->>>>>>> 7e58b4ca
 
     def inverse_transform(self, df: pd.DataFrame) -> pd.DataFrame:
         raise NonInvertibleTransformError
