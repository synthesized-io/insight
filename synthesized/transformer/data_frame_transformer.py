import pickle
from base64 import b64decode, b64encode
from typing import Any, Dict, List, Optional, Union

import numpy as np
import pandas as pd

from .base import BagOfTransformers, SequentialTransformer, Transformer
from .child import (CategoricalTransformer, DateTransformer, DropConstantColumnTransformer, DTypeTransformer,
                    NanTransformer, QuantileTransformer)
from .exceptions import UnsupportedMetaError
from ..config import MetaTransformerConfig
from ..metadata_new import ContinuousModel, DataFrameMeta, DiscreteModel, Meta, Nominal
from ..metadata_new.base.value_meta import AType, NType


class DataFrameTransformer(BagOfTransformers):
    """
    Transform a data frame.

    This is a SequentialTransformer built from a DataFrameMeta instance.

    Attributes:
        meta: DataFrameMeta instance returned from MetaExtractor.extract
    """
    def __init__(self, meta: DataFrameMeta, name: Optional[str] = 'df',
                 transformers: Optional[List[Transformer]] = None):
        if name is None:
            raise ValueError("name must not be a string, not None")
        super().__init__(name, transformers=transformers)
        self.meta = meta
        self.in_dtypes: Dict[str, str] = dict()

    def transform(self, df: pd.DataFrame, max_workers: Optional[int] = None, inplace: bool = False,
                  **kwargs) -> pd.DataFrame:
        """
        Transform the data frame.

        Args:
            df: The data frame to transform.
            max_workers: Number of workers user to parallelize transformation, 1 for sequential transformation.
            inplace: Whether to transform a copy or inplace.

        Returns:
            The transformed data frame.
        """
        if not inplace:
            df = df.copy()

        for col_name in df.columns:
            self.in_dtypes[col_name] = str(df[col_name].dtype)

        return super().transform(df, max_workers=max_workers, **kwargs)

    def inverse_transform(self, df: pd.DataFrame, max_workers: Optional[int] = None,
                          inplace: bool = False, **kwargs) -> pd.DataFrame:
        """
        Inverse transform the data frame.

        Args:
            df: The data frame to transform.
            inplace: Whether to transform a copy or inplace.

        Returns:
            The transformed data frame.
        """
        if not inplace:
            df = df.copy()

        df = super().inverse_transform(df, max_workers=max_workers, **kwargs)
        self.set_dtypes(df)
        return df

    def set_dtypes(self, df: pd.DataFrame) -> None:
        for col_name, col_dtype in self.in_dtypes.items():
            if str(df[col_name].dtype) != str(col_dtype):
                df.loc[:, col_name] = df.loc[:, col_name].astype(col_dtype, errors='ignore')

    @classmethod
    def from_meta(cls, meta: DataFrameMeta) -> 'DataFrameTransformer':
        obj: 'DataFrameTransformer' = TransformerFactory().create_transformers(meta)  # type: ignore
        return obj

    @classmethod
    def from_dict(cls, d: Dict[str, str]) -> 'DataFrameTransformer':
        return pickle.loads(b64decode(d['pickle'].encode('utf-8')))

    def to_dict(self) -> Dict[str, Any]:
        return dict(
            name=self.name,
            pickle=b64encode(pickle.dumps(self)).decode('utf-8')
        )


class TransformerFactory:
    """
    Factory class to instantiate Transformers.

    Uses a MetaTransformerConfig to map Transformers, or sequence of Transformers to Meta classes.
    """
    def __init__(self, transformer_config: Optional[MetaTransformerConfig] = None):

        if transformer_config is None:
            self.config = MetaTransformerConfig()
        else:
            self.config = transformer_config

    def create_transformers(self, meta: Union[Nominal, DataFrameMeta]) -> Union[DataFrameTransformer, Transformer]:
        """
        Instantiate Transformers from a Meta instance.

        Args:
            meta: DataFrameMeta or Nominal.

        Returns:
            A Transformer instance.
        """
        if isinstance(meta, DataFrameMeta):
            transformers: List[Transformer] = []
            for m in meta.children:
                transformers.append(self._from_meta(m))

            return DataFrameTransformer(meta=meta, name=meta.name, transformers=transformers)
        else:
            return self._from_meta(meta)

    def _from_meta(self, meta: Meta) -> Transformer:

        if not isinstance(meta, Nominal):
            raise UnsupportedMetaError(f"{meta.__class__.__name__} has no associated Transformer")

<<<<<<< HEAD
        transformers: List[Transformer] = []

        if meta.nan_freq is not None and meta.nan_freq > 0:
            transformers.append(NanTransformer.from_meta(meta))

        if isinstance(meta, ContinuousModel) and meta.dtype == 'M8[ns]':
            transformers.append(DateTransformer.from_meta(meta, config=self.config.date_transformer_config))

        elif isinstance(meta, ContinuousModel):
            transformers.append(QuantileTransformer.from_meta(meta, config=self.config.quantile_transformer_config))
=======
        if isinstance(meta, ContinuousModel):
            transformers = self._from_continuous(meta)
>>>>>>> 7d8bd536

        elif isinstance(meta, DiscreteModel):
            transformers = self._from_discrete(meta)

        assert len(transformers) > 0
        if len(transformers) > 1:
            transformer: Transformer = SequentialTransformer(f'{meta.name}', transformers=transformers)
        else:
            transformer = transformers[0]

        return transformer

    def _from_continuous(self, model: ContinuousModel[AType]) -> List[Transformer]:
        transformers: List[Transformer] = []

        if model.dtype == 'M8[D]':
            transformers.append(DateTransformer.from_meta(model, config=self.config.date_transformer_config))

            if model.nan_freq:
                transformers.append(NanTransformer.from_meta(model))

        elif model.dtype in ['u8', 'f8', 'i8']:
            transformers.append(DTypeTransformer.from_meta(model))

            if model.nan_freq:  # NanTransformer must be here as DTypeTransforemr may produce NaNs
                transformers.append(NanTransformer.from_meta(model))

            transformers.append(QuantileTransformer.from_meta(model, config=self.config.quantile_transformer_config))

        return transformers

    def _from_discrete(self, model: DiscreteModel[NType]) -> List[Transformer]:
        transformers: List[Transformer] = []

        if model.nan_freq:
            transformers.append(NanTransformer.from_meta(model))

        if model.categories is not None and len(model.categories) == 0:
            transformers.append(DropConstantColumnTransformer(f'{model.name}', constant_value=np.nan))
        elif model.categories is not None and len(model.categories) == 1:
            transformers.append(DropConstantColumnTransformer.from_meta(model))
        else:
            transformers.append(CategoricalTransformer.from_meta(model))

        return transformers<|MERGE_RESOLUTION|>--- conflicted
+++ resolved
@@ -129,21 +129,8 @@
         if not isinstance(meta, Nominal):
             raise UnsupportedMetaError(f"{meta.__class__.__name__} has no associated Transformer")
 
-<<<<<<< HEAD
-        transformers: List[Transformer] = []
-
-        if meta.nan_freq is not None and meta.nan_freq > 0:
-            transformers.append(NanTransformer.from_meta(meta))
-
-        if isinstance(meta, ContinuousModel) and meta.dtype == 'M8[ns]':
-            transformers.append(DateTransformer.from_meta(meta, config=self.config.date_transformer_config))
-
-        elif isinstance(meta, ContinuousModel):
-            transformers.append(QuantileTransformer.from_meta(meta, config=self.config.quantile_transformer_config))
-=======
         if isinstance(meta, ContinuousModel):
             transformers = self._from_continuous(meta)
->>>>>>> 7d8bd536
 
         elif isinstance(meta, DiscreteModel):
             transformers = self._from_discrete(meta)
@@ -159,7 +146,7 @@
     def _from_continuous(self, model: ContinuousModel[AType]) -> List[Transformer]:
         transformers: List[Transformer] = []
 
-        if model.dtype == 'M8[D]':
+        if model.dtype == 'M8[ns]':
             transformers.append(DateTransformer.from_meta(model, config=self.config.date_transformer_config))
 
             if model.nan_freq:
