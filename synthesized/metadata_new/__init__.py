--- conflicted
+++ resolved
@@ -1,30 +1,7 @@
-<<<<<<< HEAD
-from .base import Meta
-from .base import ValueMeta
-from .base import Nominal
-from .base import Ordinal
-from .base import Affine
-from .base import Scale
-from .base import Ring
-
-from .value import Bool
-from .value import IntegerBool
-from .value import String
-from .value import OrderedString
-from .value import Integer
-from .value import Float
-from .value import Date
-from .value import TimeDelta
-
-=======
-from .base import Affine, Domain, Meta, Nominal, Ordinal, Ring, Scale, ValueMeta
-from .bool import Bool
-from .categorical import String
-from .continuous import Float, Integer
->>>>>>> 71ee8d34
+from .base import Affine, Meta, Nominal, Ordinal, Ring, Scale, ValueMeta
 from .data_frame_meta import DataFrameMeta
-from .datetime import Date, TimeDelta
 from .meta_builder import MetaExtractor
+from .value import Bool, Date, Float, Integer, IntegerBool, OrderedString, String, TimeDelta
 
 __all__ = [
     'Meta', 'ValueMeta', 'Nominal', 'Ordinal', 'Affine', 'Scale', 'Ring',
