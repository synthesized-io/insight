--- conflicted
+++ resolved
@@ -4,11 +4,7 @@
 
 from .histogram import Histogram
 from .kde import KernelDensityEstimate
-<<<<<<< HEAD
-from ..base import Affine, Meta, Model, Nominal, ValueMeta
-=======
 from ..base import Affine, ContinuousModel, DiscreteModel, Nominal, ValueMeta
->>>>>>> 4584294b
 from ..data_frame_meta import DataFrameMeta
 from ...config import ModelBuilderConfig
 
