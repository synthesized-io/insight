from dataclasses import asdict
from typing import Any, Callable, Dict, Optional, Union

import pandas as pd

from .base import ValueMeta
from .data_frame_meta import DataFrameMeta
from .exceptions import UnknownDateFormatError, UnsupportedDtypeError
from .value import Bool, Date, Integer, IntegerBool, Float, OrderedString, String, TimeDelta
from .value.datetime import get_date_format
from ..config import MetaFactoryConfig


class _MetaBuilder:
    """
    A functor class used internally by MetaFactory.

    Implements methods that return a derived Meta instance for a given pd.Series.
    The underyling numpy dtype (see https://numpy.org/doc/stable/reference/arrays.dtypes.html)
    determines the method that is called, and therefore the Meta that is returned.
    """
    def __init__(self, parsing_nan_fraction_threshold: float):
        self._dtype_builders: Dict[str, Callable[[pd.Series], ValueMeta[Any]]] = {
            'i': self._IntBuilder,
            'u': self._IntBuilder,
            'M': self._DateBuilder,
            'm': self._TimeDeltaBuilder,
            'b': self._BoolBuilder,
            'f': self._FloatBuilder,
            'O': self._ObjectBuilder
        }

        self.parsing_nan_fraction_threshold = parsing_nan_fraction_threshold

    def __call__(self, sr: pd.Series) -> ValueMeta[Any]:
        assert isinstance(sr.name, str), "DataFrame column names should be strings"
        return self._dtype_builders[sr.dtype.kind](sr)

    def _DateBuilder(self, sr: pd.Series) -> Date:
        return Date(sr.name)

    def _TimeDeltaBuilder(self, sr: pd.Series) -> TimeDelta:
        return TimeDelta(sr.name)

    def _BoolBuilder(self, sr: pd.Series,) -> Bool:
        return Bool(sr.name)

    def _IntBuilder(self, sr: pd.Series) -> Union[Integer, IntegerBool]:
        if sr.dropna().isin([0, 1]).all():
<<<<<<< HEAD
            return IntegerBool(str(sr.name))
        return Integer(str(sr.name))
=======
            return IntegerBool(sr.name)
        return Integer(sr.name)
>>>>>>> 2c6a5620

    def _FloatBuilder(self, sr: pd.Series) -> Union[Float, Integer, Bool, IntegerBool]:

        # check if is integer (in case NaNs which cast to float64)
        # delegate to __IntegerBuilder
        if self._contains_genuine_floats(sr):
            return Float(sr.name)
        else:
            return self._IntBuilder(sr)

    def _CategoricalBuilder(self, sr: pd.Series) -> Union[OrderedString, String]:
        if isinstance(sr.dtype, pd.CategoricalDtype):
            if sr.cat.ordered:
                return OrderedString(sr.name)
            else:
                return String(sr.name)

        else:
            return String(sr.name)

    def _ObjectBuilder(self, sr: pd.Series) -> Union[Date, String, OrderedString, Float, Integer, Bool, IntegerBool]:
        try:
            get_date_format(sr[~sr.isna()])
            return self._DateBuilder(sr)
        except (UnknownDateFormatError, ValueError, TypeError, OverflowError):

            n_rows = len(sr)

            x_numeric = pd.to_numeric(sr, errors='coerce')
            num_nan = x_numeric.isna().sum()

            if isinstance(sr.dtype, pd.CategoricalDtype):
                return self._CategoricalBuilder(sr)

            elif num_nan / n_rows < self.parsing_nan_fraction_threshold:
                if self._contains_genuine_floats(x_numeric):
                    return self._FloatBuilder(x_numeric)
                else:
                    return self._IntBuilder(x_numeric)

            else:
                return String(sr.name)

    @staticmethod
    def _contains_genuine_floats(sr: pd.Series) -> bool:
        b: bool = (~sr.dropna().apply(_MetaBuilder._is_integer_float)).any()
        return b

    @staticmethod
    def _is_integer_float(x: Any) -> bool:
        """Returns True if x can be represented as an integer."""
        try:
            return float(x).is_integer()
        except (ValueError, TypeError):
            return False


class MetaFactory():
    """Factory class to create Meta instances from pd.Series and pd.DataFrame objects."""
    def __init__(self, config: Optional[MetaFactoryConfig] = None):

        if config is None:
            self.config = MetaFactory.default_config()
        else:
            self.config = config

        self._builder = _MetaBuilder(**asdict(self.config))

    def __call__(self, x: Union[pd.Series, pd.DataFrame]) -> Union[ValueMeta[Any], DataFrameMeta]:
        return self.create_meta(x)

    def create_meta(
            self, x: Union[pd.Series, pd.DataFrame], name: Optional[str] = 'df'
    ) -> Union[ValueMeta[Any], DataFrameMeta]:
        """
        Instantiate a Meta object from a pandas series or data frame.

        The underlying numpy dtype kind (e.g 'i', 'M', 'f') is used to determine the dervied Meta object for a series.

        Args:
            x: a pandas series or data frame for which to create the Meta instance
            name: Optional; The name of the instantianted DataFrameMeta if x is a data frame

        Returns:
            A derived ValueMeta instance or DataFrameMeta instance if x is a pd.Series or pd.DataFrame, respectively.

        Raises:
            UnsupportedDtypeError: The data type of the pandas series is not supported.
            TypeError: An error occured during instantiation of a ValueMeta.
        """
        if isinstance(x, pd.DataFrame):
            return self._from_df(x, name)
        elif isinstance(x, pd.Series):
            return self._from_series(x)
        else:
            raise TypeError(f"Cannot create meta from {type(x)}")

    def _from_series(self, sr: pd.Series) -> ValueMeta[Any]:
        if sr.dtype.kind not in self._builder._dtype_builders:
            raise UnsupportedDtypeError(f"'{sr.dtype}' is unsupported")
        return self._builder(sr)

    def _from_df(self, df: pd.DataFrame, name: Optional[str] = 'df') -> DataFrameMeta:
        if name is None:
            raise ValueError("name must not be a string, not None")
        meta = DataFrameMeta(name)
        for col in df.columns:
            try:
                child = self._from_series(df[col])
                meta[child.name] = child
            except TypeError as e:
                print(f"Warning. Encountered error when interpreting ValueMeta for '{col}'", e)
        return meta

    @staticmethod
    def default_config() -> MetaFactoryConfig:
        return MetaFactoryConfig()


class MetaExtractor(MetaFactory):
    """Extract the DataFrameMeta for a data frame"""
    def __init__(self, config: Optional[MetaFactoryConfig] = None):
        super().__init__(config)

    @staticmethod
    def extract(df: pd.DataFrame, config: Optional[MetaFactoryConfig] = None) -> DataFrameMeta:
        """
        Instantiate and extract the DataFrameMeta that describes a data frame.

        Args:
            df: the data frame to instantiate and extract DataFrameMeta.
            config: Optional; The configuration parameters to MetaFactory.

        Returns:
            A DataFrameMeta instance for which all child meta have been extracted.

        Raises:
            UnsupportedDtypeError: The data type of a column in the data frame pandas is not supported.
            TypeError: An error occured during instantiation of a ValueMeta.
        """

        factory = MetaExtractor(config)
        df = df.infer_objects()
        df_meta = factory._from_df(df).extract(df)
        return df_meta<|MERGE_RESOLUTION|>--- conflicted
+++ resolved
@@ -6,7 +6,7 @@
 from .base import ValueMeta
 from .data_frame_meta import DataFrameMeta
 from .exceptions import UnknownDateFormatError, UnsupportedDtypeError
-from .value import Bool, Date, Integer, IntegerBool, Float, OrderedString, String, TimeDelta
+from .value import Bool, Date, Float, Integer, IntegerBool, OrderedString, String, TimeDelta
 from .value.datetime import get_date_format
 from ..config import MetaFactoryConfig
 
@@ -19,7 +19,10 @@
     The underyling numpy dtype (see https://numpy.org/doc/stable/reference/arrays.dtypes.html)
     determines the method that is called, and therefore the Meta that is returned.
     """
-    def __init__(self, parsing_nan_fraction_threshold: float):
+    def __init__(
+            self, min_num_unique: int, parsing_nan_fraction_threshold: float,
+            categorical_threshold_log_multiplier: float
+    ):
         self._dtype_builders: Dict[str, Callable[[pd.Series], ValueMeta[Any]]] = {
             'i': self._IntBuilder,
             'u': self._IntBuilder,
@@ -47,13 +50,8 @@
 
     def _IntBuilder(self, sr: pd.Series) -> Union[Integer, IntegerBool]:
         if sr.dropna().isin([0, 1]).all():
-<<<<<<< HEAD
-            return IntegerBool(str(sr.name))
-        return Integer(str(sr.name))
-=======
             return IntegerBool(sr.name)
         return Integer(sr.name)
->>>>>>> 2c6a5620
 
     def _FloatBuilder(self, sr: pd.Series) -> Union[Float, Integer, Bool, IntegerBool]:
 
