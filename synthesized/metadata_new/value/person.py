--- conflicted
+++ resolved
@@ -1,15 +1,11 @@
 from dataclasses import asdict
-from typing import Dict, Optional, Sequence, Type, cast
+from typing import Dict, List, Optional, Sequence, Type, cast
 
 import numpy as np
 import pandas as pd
 
 from .categorical import String
-<<<<<<< HEAD
 from ..base import ValueMeta
-=======
-from ..base import Meta
->>>>>>> bc394947
 from ...config import PersonLabels
 
 
@@ -21,8 +17,6 @@
             categories: Optional[Sequence[str]] = None, nan_freq: Optional[float] = None,
             num_rows: Optional[int] = None, labels: PersonLabels = PersonLabels(),
     ):
-<<<<<<< HEAD
-=======
         columns = [c for c in labels.__dict__.values() if c is not None]
         if all([c is None for c in columns]):
             raise ValueError("At least one of labels must be given")
@@ -31,8 +25,6 @@
         if len(columns) > len(np.unique(columns)):
             raise ValueError("There can't be any duplicated labels.")
 
-        super().__init__(name=name, categories=categories, nan_freq=nan_freq, num_rows=num_rows)
->>>>>>> bc394947
         self._params = {k: v for k, v in asdict(labels).items() if v is not None}
         children = [
             String(name)
@@ -82,19 +74,16 @@
 
         extracted = d.pop("extracted", False)
         children = cast(Dict[str, Dict[str, object]], d.pop("children")) if "children" in d else None
+        if children is not None:
+            meta_children: List[ValueMeta] = []
+            for child in children.values():
+                class_name = cast(str, child['class_name'])
+                meta_children.append(ValueMeta.from_name_and_dict(class_name, child))
 
-        meta = cls(name=name, labels=labels)
+        meta = cls(name=name, children=meta_children, labels=labels)
         for attr, value in d.items():
             setattr(meta, attr, value)
 
         setattr(meta, '_extracted', extracted)
 
-        if children is not None:
-            meta_children = []
-            for child in children.values():
-                class_name = cast(str, child['class_name'])
-                meta_children.append(Meta.from_name_and_dict(class_name, child))
-
-            meta.children = meta_children
-
         return meta