import os
import warnings

if os.environ.get('SYNTHESIZED_TP_WARNINGS', 'false').lower() != 'true':
    os.environ['TF_CPP_MIN_LOG_LEVEL'] = '2'
    for module in ['numpy', 'pandas', 'sklearn', 'tensorflow']:
        warnings.filterwarnings('ignore', module=module, append=True)

from .common import Synthesizer  # noqa: F402
<<<<<<< HEAD
from .highdim import HighDimSynthesizer  # noqa: F402
from .metadata import DataPanel, MetaExtractor  # noqa: F402
from .scenario import ScenarioSynthesizer  # noqa: F402
from .series import SeriesSynthesizer  # noqa: F402
=======
from .complex import HighDimSynthesizer, ScenarioSynthesizer, SeriesSynthesizer  # noqa: F402
>>>>>>> 5abf15db
from .version import __version__  # noqa: F402

__all__ = [
    '__version__', 'HighDimSynthesizer', 'ScenarioSynthesizer', 'SeriesSynthesizer', 'Synthesizer', 'DataPanel'
]<|MERGE_RESOLUTION|>--- conflicted
+++ resolved
@@ -7,14 +7,8 @@
         warnings.filterwarnings('ignore', module=module, append=True)
 
 from .common import Synthesizer  # noqa: F402
-<<<<<<< HEAD
-from .highdim import HighDimSynthesizer  # noqa: F402
+from .complex import HighDimSynthesizer, ScenarioSynthesizer, SeriesSynthesizer  # noqa: F402
 from .metadata import DataPanel, MetaExtractor  # noqa: F402
-from .scenario import ScenarioSynthesizer  # noqa: F402
-from .series import SeriesSynthesizer  # noqa: F402
-=======
-from .complex import HighDimSynthesizer, ScenarioSynthesizer, SeriesSynthesizer  # noqa: F402
->>>>>>> 5abf15db
 from .version import __version__  # noqa: F402
 
 __all__ = [
