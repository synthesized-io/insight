import tensorflow as tf

from ..module import Module


class Optimizer(Module):

    def __init__(
        self, name, algorithm='adam', learning_rate=3e-4, decay_steps=1000, decay_rate=0.9,
        clip_gradients=None
    ):
        super().__init__(name=name)
        self.algorithm = algorithm
        self.learning_rate = learning_rate
        self.decay_steps = decay_steps
        self.decay_rate = decay_rate
        self.clip_gradients = clip_gradients

    def specification(self):
        spec = super().specification()
        spec.update(
            algorithm=self.algorithm, learning_rate=self.learning_rate,
            clip_gradients=self.clip_gradients
        )
        return spec

    def tf_initialize(self):
        super().tf_initialize()
        if self.decay_steps is None:
            learning_rate = self.learning_rate
        else:
            learning_rate = tf.train.exponential_decay(
                learning_rate=self.learning_rate, global_step=Module.global_step,
                decay_steps=self.decay_steps, decay_rate=self.decay_rate, staircase=False
            )
        if self.algorithm == 'adam':
            self.optimizer = tf.train.AdamOptimizer(
                learning_rate=learning_rate, beta1=0.9, beta2=0.999, epsilon=1e-8,
                use_locking=False, name='adam'
            )
        else:
            raise NotImplementedError

    def tf_optimize(self, loss, gradient_norms=False):
        grads_and_vars = self.optimizer.compute_gradients(
            loss=loss, var_list=None, aggregation_method=None, colocate_gradients_with_ops=False,
            grad_loss=None  # gate_gradients=GATE_OP
        )
        if gradient_norms:
            gradient_norms = dict()
            for grad, var in grads_and_vars:
                gradient_norms[var.name] = tf.norm(
                    tensor=grad, ord='euclidean', axis=None, keepdims=None
                )
        if self.clip_gradients is not None:
            for n in range(len(grads_and_vars)):
                grad, var = grads_and_vars[n]
                clipped_grad = tf.clip_by_value(
                    t=grad, clip_value_min=-self.clip_gradients, clip_value_max=self.clip_gradients
                )
                grads_and_vars[n] = (clipped_grad, var)
<<<<<<< HEAD
        optimized = self.optimizer.apply_gradients(grads_and_vars=grads_and_vars, global_step=None)
=======
        optimized = self.optimizer.apply_gradients(
            grads_and_vars=grads_and_vars, global_step=Module.global_step
        )
>>>>>>> 8479ed7f
        if gradient_norms is False:
            return optimized
        else:
            return optimized, gradient_norms<|MERGE_RESOLUTION|>--- conflicted
+++ resolved
@@ -59,13 +59,9 @@
                     t=grad, clip_value_min=-self.clip_gradients, clip_value_max=self.clip_gradients
                 )
                 grads_and_vars[n] = (clipped_grad, var)
-<<<<<<< HEAD
-        optimized = self.optimizer.apply_gradients(grads_and_vars=grads_and_vars, global_step=None)
-=======
         optimized = self.optimizer.apply_gradients(
             grads_and_vars=grads_and_vars, global_step=Module.global_step
         )
->>>>>>> 8479ed7f
         if gradient_norms is False:
             return optimized
         else:
