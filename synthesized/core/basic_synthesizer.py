--- conflicted
+++ resolved
@@ -17,11 +17,7 @@
         # architecture
         network='resnet', encoding='variational',
         # hyperparameters
-<<<<<<< HEAD
-        capacity=64, depth=4, learning_rate=3e-4, weight_decay=1e-5, batch_size=64,
-=======
-        capacity=64, depth=4, learning_rate=3e-4, batch_size=128,
->>>>>>> 0b5c8fd4
+        capacity=64, depth=4, learning_rate=3e-4, weight_decay=1e-5, batch_size=128,
         # person
         gender_label=None, name_label=None, firstname_label=None, lastname_label=None,
         email_label=None,
