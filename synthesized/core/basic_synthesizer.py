from collections import OrderedDict

import numpy as np
import pandas as pd
import tensorflow as tf
from scipy.stats import ks_2samp

from .encodings import encoding_modules
from .module import Module, tensorflow_name_scoped
from .optimizers import Optimizer
from .synthesizer import Synthesizer
from .transformations import transformation_modules
from .values import identify_value


class BasicSynthesizer(Synthesizer):
    """
    Synthesizer which can learn to produce basic tabular data with independent rows, that is, no
    temporal or otherwise conditional relation between the rows.
    """

    def __init__(
<<<<<<< HEAD
        self, data, summarizer=False,
        # encoder/decoder
        network_type='mlp', capacity=512, depth=2, layer_type='dense', batchnorm=True,
        activation='relu', weight_decay=1e-5,
        # encoding
        encoding_type='variational', encoding_size=512, encoding_kwargs=dict(beta=0.0005),
        # optimizer
        optimizer='adam', learning_rate=1e-4, decay_steps=200, decay_rate=0.5,
        clip_gradients=1.0,
        batch_size=128,
        # losses
        categorical_weight=1.0, continuous_weight=1.0,
        # categorical
        smoothing=0.0, moving_average=True, similarity_regularization=0.0,
        entropy_regularization=0.1,
        # person
        title_label=None, gender_label=None, name_label=None, firstname_label=None, lastname_label=None,
        email_label=None,
        # address
        postcode_label=None, city_label=None, street_label=None,
        address_label=None, postcode_regex=None,
        # identifier
        identifier_label=None
=======
            self, data, summarizer=False,
            # architecture
            network='resnet', encoding='variational',
            # hyperparameters
            capacity=128, depth=2, learning_rate=3e-4, weight_decay=1e-5, batch_size=64, encoding_beta=0.001,
            # person
            title_label=None, gender_label=None, name_label=None, firstname_label=None, lastname_label=None,
            email_label=None,
            # address
            postcode_label=None, city_label=None, street_label=None,
            address_label=None, postcode_regex=None,
            # identifier
            identifier_label=None
>>>>>>> 4454b16a
    ):
        """
        Initializes a new basic synthesizer instance.

        Args:
            data: Data sample which is representative of the target data to generate. Usually, it
                is fine to just use the training data here. Generally, it should exhibit all
                relevant characteristics, so for instance all values a discrete-value column can
                take.
            summarizer: Whether to log TensorBoard summaries (in sub-directory
                "summaries_synthesizer").
            network: Network type: "mlp" or "resnet".
            encoding: Encoding type: "basic", "variational" or "gumbel".
            capacity: Architecture capacity.
            depth: Architecture depth.
            learning_rate: Learning rate.
            weight_decay: Weight decay.
            batch_size: Batch size.
            encoding_beta: Encoding loss coefficient.
            title_label: Person title column.
            gender_label: Person gender column.
            name_label: Person combined first and last name column.
            firstname_label: Person first name column.
            lastname_label: Person last name column.
            email_label: Person e-mail address column.
            postcode_label: Address postcode column.
            city_label: Address city column.
            street_label: Address street column.
            address_label: Address combined column.
            postcode_regex: Address postcode regular expression.
            identifier_label: Identifier column.
        """
        super().__init__(name='synthesizer', summarizer=summarizer)

<<<<<<< HEAD
=======
        self.exclude_encoding_loss = False

        self.network_type = network
        self.encoding_type = encoding
>>>>>>> 4454b16a
        self.capacity = capacity
        self.batch_size = batch_size

        self.categorical_weight = categorical_weight
        self.continuous_weight = continuous_weight

        self.smoothing = smoothing
        self.moving_average = moving_average
        self.similarity_regularization = similarity_regularization
        self.entropy_regularization = entropy_regularization

        # person
        self.person_value = None
        self.title_label = title_label
        self.gender_label = gender_label
        self.name_label = name_label
        self.firstname_label = firstname_label
        self.lastname_label = lastname_label
        self.email_label = email_label
        # address
        self.address_value = None
        self.postcode_label = postcode_label
        self.city_label = city_label
        self.street_label = street_label
        self.address_label = address_label
        self.postcode_regex = postcode_regex
        # identifier
        self.identifier_value = None
        self.identifier_label = identifier_label
        # date
        self.date_value = None

        # history
        self.loss_history = list()
        self.ks_distance_history = list()

        self.values = list()
        self.value_output_sizes = list()
        input_size = 0
        output_size = 0

        for name, dtype in zip(data.dtypes.axes[0], data.dtypes):
            value = self.get_value(name=name, dtype=dtype, data=data)
            if value is not None:
                value.extract(data=data)
                self.values.append(value)
                if name != self.identifier_label:
                    self.value_output_sizes.append(value.output_size())
                    input_size += value.input_size()
                    output_size += value.output_size()

        self.linear_input = self.add_module(
            module='dense', modules=transformation_modules, name='linear-input',
            input_size=input_size, output_size=self.capacity, batchnorm=False, activation='none'
        )

        self.encoder = self.add_module(
            module=network_type, modules=transformation_modules, name='encoder',
            input_size=self.linear_input.size(), layer_sizes=[capacity for _ in range(depth)],
            layer_type=layer_type, batchnorm=batchnorm, activation=activation,
            weight_decay=weight_decay  # TODO: depths missing
        )

        self.encoding = self.add_module(
            module=encoding_type, modules=encoding_modules, name='encoding',
            input_size=self.encoder.size(), encoding_size=encoding_size, **encoding_kwargs
        )

        if self.identifier_value is None:
            self.modulation = None
        else:
            self.modulation = self.add_module(
                module='modulation', modules=transformation_modules, name='modulation',
                input_size=capacity, condition_size=self.identifier_value.embedding_size
            )

        self.decoder = self.add_module(
            module=network_type, modules=transformation_modules, name='decoder',
            input_size=self.encoding.size(), layer_sizes=[capacity for _ in range(depth)],
            layer_type=layer_type, batchnorm=batchnorm, activation=activation,
            weight_decay=weight_decay  # TODO: depths missing
        )

        self.linear_output = self.add_module(
            module='dense', modules=transformation_modules, name='linear-output',
            input_size=self.decoder.size(), output_size=output_size, batchnorm=False,
            activation='none'
        )

        self.optimizer = self.add_module(
            module=Optimizer, name='optimizer', algorithm=optimizer, learning_rate=learning_rate,
            decay_steps=decay_steps, decay_rate=decay_rate, clip_gradients=clip_gradients
        )

    def specification(self):
        spec = super().specification()
        spec.update(
            encoder=self.encoder.specification(), decoder=self.decoder.specification(),
            encoding=self.encoding.specification(), optimizer=self.optimizer.specification(),
            batch_size=self.batch_size
        )
        return spec

    def get_value(self, name, dtype, data):
        return identify_value(module=self, name=name, dtype=dtype, data=data)

    def preprocess(self, data):
        for value in self.values:
            data = value.preprocess(data=data)
        return data

    @tensorflow_name_scoped
    def train_iteration(self, feed=None):
        summaries = list()
        xs = list()
        for value in self.values:
            if value.name != self.identifier_label and value.input_size() > 0:
                x = value.input_tensor(feed=feed)
                xs.append(x)
        if len(xs) == 0:
            loss = tf.constant(value=0.0)
            return dict(loss=loss), loss, tf.no_op()
        x = tf.concat(values=xs, axis=1)
        x = self.linear_input.transform(x=x)
        x = self.encoder.transform(x=x)
        x, encoding_loss = self.encoding.encode(x=x, encoding_loss=True)
        summaries.append(tf.contrib.summary.scalar(
            name='encoding-loss', tensor=encoding_loss, family=None, step=None
        ))
        encoding_mean, encoding_variance = tf.nn.moments(
            x=x, axes=(0, 1), shift=None, keep_dims=False
        )
        summaries.append(tf.contrib.summary.scalar(
            name='encoding-mean', tensor=encoding_mean, family=None, step=None
        ))
        summaries.append(tf.contrib.summary.scalar(
            name='encoding-variance', tensor=encoding_variance, family=None, step=None
        ))
        if self.modulation is not None:
            condition = self.identifier_value.input_tensor()
            x = self.modulation.transform(x=x, condition=condition)
        x = self.decoder.transform(x=x)
        x = self.linear_output.transform(x=x)
        xs = tf.split(
            value=x, num_or_size_splits=self.value_output_sizes, axis=1, num=None, name=None
        )
        losses = OrderedDict()
        losses['encoding'] = encoding_loss
        for value, x in zip(self.values, xs):
            loss = value.loss(x=x, feed=feed)
            if loss is not None:
                losses[value.name] = loss
                summaries.append(tf.contrib.summary.scalar(
                    name=(value.name + '-loss'), tensor=loss, family=None, step=None
                ))
        reg_losses = tf.losses.get_regularization_losses(scope=None)
        if len(reg_losses) > 0:
            regularization_loss = tf.add_n(inputs=reg_losses)
            summaries.append(tf.contrib.summary.scalar(
                name='regularization-loss', tensor=regularization_loss, family=None, step=None
            ))
            losses['regularization'] = regularization_loss
        loss = tf.add_n(inputs=list(losses.values()))
        losses['loss'] = loss
        summaries.append(tf.contrib.summary.scalar(
            name='loss', tensor=loss, family=None, step=None
        ))
        optimized, gradient_norms = self.optimizer.optimize(loss=loss, gradient_norms=True)
        for name, gradient_norm in gradient_norms.items():
            summaries.append(tf.contrib.summary.scalar(
                name=(name + '-gradient-norm'), tensor=gradient_norm, family=None, step=None
            ))
        with tf.control_dependencies(control_inputs=([optimized] + summaries)):
            optimized = Module.global_step.assign_add(delta=1, use_locking=False, read_value=False)
        return losses, loss, optimized

    def module_initialize(self):
        super().module_initialize()

        # learn
        self.losses, self.loss, self.optimized = self.train_iteration()

        # synthesize
        num_synthesize = tf.placeholder(dtype=tf.int64, shape=(), name='num-synthesize')
        assert 'num_synthesize' not in Module.placeholders
        Module.placeholders['num_synthesize'] = num_synthesize
        x = self.encoding.sample(n=num_synthesize)
        if self.modulation is not None:
            identifier, condition = self.identifier_value.random_value(n=num_synthesize)
            x = self.modulation.transform(x=x, condition=condition)
        x = self.decoder.transform(x=x)
        x = self.linear_output.transform(x=x)
        xs = tf.split(value=x, num_or_size_splits=self.value_output_sizes, axis=1, num=None, name=None)
        self.synthesized = dict()
        if self.identifier_value is not None:
            self.synthesized[self.identifier_label] = identifier
        for value, x in zip(self.values, xs):
            xs = value.output_tensors(x=x)
            for label, x in xs.items():
                self.synthesized[label] = x

    def learn(
            self, num_iterations: int = 2500, data: pd.DataFrame = None, verbose: int = 0
    ) -> None:
        """
        Trains the generative model on the given data. Repeated calls continue training the model,
        possibly on different data.

        Args:
            num_iterations: The number of training steps (not epochs).
            data: The training data.
            verbose: The frequency, i.e. number of steps, of logging additional information.
        """
        try:
            next(self.learn_async(num_iterations=num_iterations, data=data, verbose=verbose,
                                  yield_every=0))
        except StopIteration:  # since yield_every is 0 we expect an empty generator
            pass

    def learn_async(self, num_iterations=2500, data=None, verbose=0, yield_every=0):
        assert data is not None

        data = self.preprocess(data=data.copy())
        num_data = len(data)
        data = {
            label: data[label].get_values() for value in self.values
            for label in value.input_labels()
        }
        fetches = (self.optimized, self.loss)
        if verbose > 0:
            verbose_fetches = self.losses
        for iteration in range(num_iterations):
            batch = np.random.randint(num_data, size=self.batch_size)
            feed_dict = {label: value_data[batch] for label, value_data in data.items()}
            self.run(fetches=fetches, feed_dict=feed_dict)
            if verbose > 0 and (iteration == 0 or iteration % verbose + 1 == verbose):
                batch = np.random.randint(num_data, size=1024)
                feed_dict = {label: value_data[batch] for label, value_data in data.items()}
                fetched = self.run(fetches=verbose_fetches, feed_dict=feed_dict)
                self.log_metrics(data, fetched, iteration)
            if yield_every > 0 and iteration % yield_every + 1 == yield_every:
                yield iteration

    def log_metrics(self, data, fetched, iteration):
        print('\niteration: {}'.format(iteration + 1))
        print('loss: total={loss:1.2e} ({losses})'.format(
            iteration=(iteration + 1), loss=fetched['loss'], losses=', '.join(
                '{name}={loss}'.format(name=name, loss=fetched[name])
                for name in self.losses
            )
        ))
        self.loss_history.append({name: fetched[name] for name in self.losses})

        synthesized = self.synthesize(10000)
        synthesized = self.preprocess(data=synthesized)
        dist_by_col = [(col, ks_2samp(data[col], synthesized[col].get_values())[0]) for col in data.keys()]
        avg_dist = np.mean([dist for (col, dist) in dist_by_col])
        dists = ', '.join(['{col}={dist:.2f}'.format(col=col, dist=dist) for (col, dist) in dist_by_col])
        print('KS distances: avg={avg_dist:.2f} ({dists})'.format(avg_dist=avg_dist, dists=dists))
        self.ks_distance_history.append(dict(dist_by_col))

    def get_loss_history(self):
        return pd.DataFrame.from_records(self.loss_history)

    def get_ks_distance_history(self):
        return pd.DataFrame.from_records(self.ks_distance_history)

    def synthesize(self, n: int) -> pd.DataFrame:
        """
        Generates the given number of new data rows.

        Args:
            n: The number of rows to generate.

        Returns:
            The generated data.
        """
        fetches = self.synthesized
        feed_dict = {'num_synthesize': n % 1024}
        synthesized = self.run(fetches=fetches, feed_dict=feed_dict)
        columns = [label for value in self.values for label in value.output_labels()]
        if len(columns) == 0:
            synthesized = pd.DataFrame(dict(_sentinel=np.zeros((n,))))
        else:
            synthesized = pd.DataFrame.from_dict(synthesized)[columns]
            feed_dict = {'num_synthesize': 1024}
            for k in range(n // 1024):
                other = self.run(fetches=fetches, feed_dict=feed_dict)
                other = pd.DataFrame.from_dict(other)[columns]
                synthesized = synthesized.append(other, ignore_index=True)
        for value in self.values:
            synthesized = value.postprocess(data=synthesized)
        if len(columns) == 0:
            synthesized.pop('_sentinel')
        return synthesized<|MERGE_RESOLUTION|>--- conflicted
+++ resolved
@@ -20,7 +20,6 @@
     """
 
     def __init__(
-<<<<<<< HEAD
         self, data, summarizer=False,
         # encoder/decoder
         network_type='mlp', capacity=512, depth=2, layer_type='dense', batchnorm=True,
@@ -44,21 +43,6 @@
         address_label=None, postcode_regex=None,
         # identifier
         identifier_label=None
-=======
-            self, data, summarizer=False,
-            # architecture
-            network='resnet', encoding='variational',
-            # hyperparameters
-            capacity=128, depth=2, learning_rate=3e-4, weight_decay=1e-5, batch_size=64, encoding_beta=0.001,
-            # person
-            title_label=None, gender_label=None, name_label=None, firstname_label=None, lastname_label=None,
-            email_label=None,
-            # address
-            postcode_label=None, city_label=None, street_label=None,
-            address_label=None, postcode_regex=None,
-            # identifier
-            identifier_label=None
->>>>>>> 4454b16a
     ):
         """
         Initializes a new basic synthesizer instance.
@@ -70,14 +54,28 @@
                 take.
             summarizer: Whether to log TensorBoard summaries (in sub-directory
                 "summaries_synthesizer").
-            network: Network type: "mlp" or "resnet".
-            encoding: Encoding type: "basic", "variational" or "gumbel".
+            network_type: Network type: "mlp" or "resnet".
             capacity: Architecture capacity.
             depth: Architecture depth.
+            layer_type: Layer type.
+            batchnorm: Whether to use batch normalization.
+            activation: Activation function.
+            weight_decay: Weight decay.
+            encoding_type: Encoding type: "basic", "variational" or "gumbel".
+            encoding_size: Encoding size.
+            encoding_kwargs: Additional arguments to the encoding (beta: encoding loss coefficient).
+            optimizer: Optimizer.
             learning_rate: Learning rate.
-            weight_decay: Weight decay.
+            decay_steps: Learning rate decay steps.
+            decay_rate: Learning rate decay rate.
+            clip_gradients: Gradient norm clipping.
             batch_size: Batch size.
-            encoding_beta: Encoding loss coefficient.
+            categorical_weight: Coefficient for categorical value losses.
+            continuous_weight: Coefficient for continuous value losses.
+            smoothing: Smoothing for categorical value distributions.
+            moving_average: Whether to use moving average scaling for categorical values.
+            similarity_regularization: Similarity regularization coefficient for categorical values.
+            entropy_regularization: Entropy regularization coefficient for categorical values.
             title_label: Person title column.
             gender_label: Person gender column.
             name_label: Person combined first and last name column.
@@ -93,13 +91,10 @@
         """
         super().__init__(name='synthesizer', summarizer=summarizer)
 
-<<<<<<< HEAD
-=======
         self.exclude_encoding_loss = False
 
         self.network_type = network
         self.encoding_type = encoding
->>>>>>> 4454b16a
         self.capacity = capacity
         self.batch_size = batch_size
 
