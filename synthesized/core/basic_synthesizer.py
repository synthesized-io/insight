from collections import OrderedDict
from random import randrange

import numpy as np
import pandas as pd
import tensorflow as tf
from scipy.stats import ks_2samp

from .encodings import encoding_modules
from .module import Module, tensorflow_name_scoped
from .optimizers import Optimizer
from .synthesizer import Synthesizer
from .transformations import transformation_modules
from .values import identify_value


class BasicSynthesizer(Synthesizer):

    def __init__(
        self, data, exclude_encoding_loss=False, summarizer=False,
        # architecture
        network='resnet', encoding='variational',
        # hyperparameters
        capacity=128, depth=2, lstm_mode=0, learning_rate=3e-4, encoding_beta=1e-3,
        weight_decay=1e-5, batch_size=64,
        # person
        title_label=None, gender_label=None, name_label=None, firstname_label=None, lastname_label=None,
        email_label=None,
        # address
        postcode_label=None, city_label=None, street_label=None,
        address_label=None, postcode_regex=None,
        # identifier
        identifier_label=None, condition_labels=()
    ):
        super().__init__(name='synthesizer', summarizer=summarizer)

        self.exclude_encoding_loss = exclude_encoding_loss

        self.network_type = network
        self.encoding_type = encoding
        self.capacity = capacity
        self.depth = depth
        self.lstm_mode = lstm_mode
        self.learning_rate = learning_rate
        self.encoding_beta = encoding_beta
        self.weight_decay = weight_decay
        self.batch_size = batch_size

        # person
        self.person_value = None
        self.title_label = title_label
        self.gender_label = gender_label
        self.name_label = name_label
        self.firstname_label = firstname_label
        self.lastname_label = lastname_label
        self.email_label = email_label
        # address
        self.address_value = None
        self.postcode_label = postcode_label
        self.city_label = city_label
        self.street_label = street_label
        self.address_label = address_label
        self.postcode_regex = postcode_regex
        # identifier
        self.identifier_value = None
        self.identifier_label = identifier_label
        self.condition_labels = tuple(condition_labels)
        # date
        self.date_value = None

        # history
        self.loss_history = list()
        self.ks_distance_history = list()

        self.values = list()
        self.value_output_sizes = list()
        input_size = 0
        output_size = 0
        condition_size = 0

        for name, dtype in zip(data.dtypes.axes[0], data.dtypes):
            value = self.get_value(name=name, dtype=dtype, data=data)
            if name == self.identifier_label:
                value.extract(data=data)
                self.values.append(value)
                self.value_output_sizes.append(value.output_size())
            elif name in self.condition_labels:
                value.extract(data=data)
                self.values.append(value)
                condition_size += value.input_size()
            elif value is not None:
                value.extract(data=data)
                self.values.append(value)
                self.value_output_sizes.append(value.output_size())
                input_size += value.input_size()
                output_size += value.output_size()

        self.encoder = self.add_module(
            module=self.network_type, modules=transformation_modules, name='encoder',
            input_size=input_size, layer_sizes=[self.capacity for _ in range(self.depth)],
            weight_decay=self.weight_decay
        )

        if self.lstm_mode == 2:
            encoding_type = 'rnn_' + self.encoding_type
        else:
            encoding_type = self.encoding_type
        self.encoding = self.add_module(
            module=encoding_type, modules=encoding_modules, name='encoding',
            input_size=self.encoder.size(), encoding_size=self.capacity,
            condition_size=condition_size, beta=self.encoding_beta
        )

        if self.lstm_mode == 2 or self.identifier_label is None:
            self.modulation = None
        else:
            self.modulation = self.add_module(
                module='modulation', modules=transformation_modules, name='modulation',
                input_size=self.capacity, condition_size=self.identifier_value.embedding_size
            )

        if self.lstm_mode == 1:
            self.lstm = self.add_module(
                module='lstm', modules=transformation_modules, name='lstm',
                input_size=self.encoding.size(), output_size=self.capacity
            )
            input_size = self.lstm.size()
        else:
            self.lstm = None
            input_size = self.encoding.size()

        self.decoder = self.add_module(
            module=self.network_type, modules=transformation_modules, name='decoder',
            input_size=input_size, layer_sizes=[self.capacity for _ in range(self.depth)],
            weight_decay=self.weight_decay
        )

        self.output = self.add_module(
            module='dense', modules=transformation_modules, name='output',
            input_size=self.decoder.size(), output_size=output_size, batchnorm=False,
            activation='none'
        )

        self.optimizer = self.add_module(
            module=Optimizer, name='optimizer', algorithm='adam', learning_rate=self.learning_rate,
            clip_gradients=1.0
        )

    def specification(self):
        spec = super().specification()
        spec.update(
            network=self.network_type, encoding=self.encoding_type, capacity=self.capacity,
            depth=self.depth, lstm_mode=self.lstm_mode, learning_rate=self.learning_rate,
            weight_decay=self.weight_decay, batch_size=self.batch_size
        )
        return spec

    def get_value(self, name, dtype, data):
        return identify_value(module=self, name=name, dtype=dtype, data=data)

    def preprocess(self, data):
        for value in self.values:
            data = value.preprocess(data=data)
        return data

    @tensorflow_name_scoped
    def train_iteration(self, feed=None):
        summaries = list()
        xs = list()
        for value in self.values:
            if value.name != self.identifier_label and value.name not in self.condition_labels \
                    and value.input_size() > 0:
                x = value.input_tensor(feed=feed)
                xs.append(x)
        if len(xs) == 0:
            loss = tf.constant(value=0.0)
            return dict(loss=loss), loss, tf.no_op()
        x = tf.concat(values=xs, axis=1)
        x = self.encoder.transform(x=x)
        condition = list()
        for value in self.values:
            if value.name in self.condition_labels:
                condition.append(value.input_tensor(feed=feed))
        x, encoding, encoding_loss = self.encoding.encode(
            x=x, condition=condition, encoding_plus_loss=True
        )
        encoding_mean, encoding_variance = tf.nn.moments(
            x=encoding, axes=(0, 1), shift=None, keep_dims=False
        )
        summaries.append(tf.contrib.summary.scalar(
            name='encoding-mean', tensor=encoding_mean, family=None, step=None
        ))
        summaries.append(tf.contrib.summary.scalar(
            name='encoding-variance', tensor=encoding_variance, family=None, step=None
        ))
        summaries.append(tf.contrib.summary.scalar(
            name='encoding-loss', tensor=encoding_loss, family=None, step=None
        ))
        if self.lstm_mode == 2 and self.identifier_label is not None:
            update = self.identifier_value.input_tensor()
            with tf.control_dependencies(control_inputs=(update,)):
                x = x + 0.0  # trivial operation to enforce dependency
        elif self.lstm_mode == 1:
            if self.identifier_label is None:
                x = self.lstm.transform(x=x)
            else:
                state = self.identifier_value.input_tensor()
                x = self.lstm.transform(x=x, state=state[0])
        elif self.lstm_mode == 0 and self.identifier_label is not None:
            condition = self.identifier_value.input_tensor()
            x = self.modulation.transform(x=x, condition=condition)
        x = self.decoder.transform(x=x)
        x = self.output.transform(x=x)
        xs = tf.split(
            value=x, num_or_size_splits=self.value_output_sizes, axis=1, num=None, name=None
        )
        losses = OrderedDict()
        if not self.exclude_encoding_loss:
            losses['encoding'] = encoding_loss
        for value, x in zip(self.values, xs):
            loss = value.loss(x=x, feed=feed)
            if loss is not None:
                losses[value.name] = loss
                summaries.append(tf.contrib.summary.scalar(
                    name=(value.name + '-loss'), tensor=loss, family=None, step=None
                ))
        reg_losses = tf.losses.get_regularization_losses(scope=None)
        if len(reg_losses) > 0:
            regularization_loss = tf.add_n(inputs=reg_losses)
            summaries.append(tf.contrib.summary.scalar(
                name='regularization-loss', tensor=regularization_loss, family=None, step=None
            ))
            losses['regularization'] = regularization_loss
        loss = tf.add_n(inputs=list(losses.values()))
        losses['loss'] = loss
        summaries.append(tf.contrib.summary.scalar(
            name='loss', tensor=loss, family=None, step=None
        ))
        optimized, gradient_norms = self.optimizer.optimize(loss=loss, gradient_norms=True)
        for name, gradient_norm in gradient_norms.items():
            summaries.append(tf.contrib.summary.scalar(
                name=(name + '-gradient-norm'), tensor=gradient_norm, family=None, step=None
            ))
        with tf.control_dependencies(control_inputs=([optimized] + summaries)):
            optimized = Module.global_step.assign_add(delta=1, use_locking=False, read_value=False)
        return losses, loss, optimized

    def module_initialize(self):
        super().module_initialize()

        # learn
        self.losses, self.loss, self.optimized = self.train_iteration()

        # learn from file
        num_iterations = tf.placeholder(dtype=tf.int64, shape=(), name='num-iterations')
        assert 'num_iterations' not in Module.placeholders
        Module.placeholders['num_iterations'] = num_iterations
        filenames = tf.placeholder(dtype=tf.string, shape=(None,), name='filenames')
        assert 'filenames' not in Module.placeholders
        Module.placeholders['filenames'] = filenames
        dataset = tf.data.TFRecordDataset(
            filenames=filenames, compression_type='GZIP', buffer_size=100000
            # num_parallel_reads=None
        )
        # dataset = dataset.cache(filename='')
        # filename: A tf.string scalar tf.Tensor, representing the name of a directory on the filesystem to use for caching tensors in this Dataset. If a filename is not provided, the dataset will be cached in memory.
        dataset = dataset.shuffle(buffer_size=100000, seed=None, reshuffle_each_iteration=True)
        dataset = dataset.repeat(count=None)
        features = dict()
        for value in self.values:
            features.update(value.features())
        # better performance after batch
        # dataset = dataset.map(
        #     map_func=(lambda serialized: tf.parse_single_example(
        #         serialized=serialized, features=features, name=None, example_names=None
        #     )), num_parallel_calls=None
        # )
        dataset = dataset.batch(batch_size=self.batch_size)  # drop_remainder=False
        if len(features) > 0:
            dataset = dataset.map(
                map_func=(lambda serialized: tf.parse_example(
                    serialized=serialized, features=features, name=None, example_names=None
                )), num_parallel_calls=None
            )
        dataset = dataset.prefetch(buffer_size=1)
        self.iterator = dataset.make_initializable_iterator(shared_name=None)

        def cond(iteration, losses, loss):
            return iteration < num_iterations

        def body(iteration, losses, loss):
            losses, loss, optimized = self.train_iteration(feed=self.iterator.get_next())
            with tf.control_dependencies(control_inputs=(optimized, loss)):
                iteration += 1
            return iteration, losses, loss

        losses, loss, optimized = self.train_iteration(feed=self.iterator.get_next())
        with tf.control_dependencies(control_inputs=(optimized,)):
            iteration = tf.constant(value=1, dtype=tf.int64, shape=(), verify_shape=False)
            self.optimized_fromfile, self.losses_fromfile, self.loss_fromfile = tf.while_loop(
                cond=cond, body=body, loop_vars=(iteration, losses, loss)
            )

        # synthesize
        num_synthesize = tf.placeholder(dtype=tf.int64, shape=(), name='num-synthesize')
        assert 'num_synthesize' not in Module.placeholders
        Module.placeholders['num_synthesize'] = num_synthesize
        condition = list()
        for value in self.values:
            if value.name in self.condition_labels:
                condition.append(value.input_tensor())
        x = self.encoding.sample(n=num_synthesize, condition=condition)
        if self.lstm_mode == 2 and self.identifier_label is not None:
            identifier = self.identifier_value.next_identifier()
            identifier = tf.tile(input=identifier, multiples=(num_synthesize,))
        elif self.lstm_mode == 1:
            if self.identifier_label is None:
                x = self.lstm.transform(x=x)
            else:
                identifier, state = self.identifier_value.next_identifier_embedding()
                identifier = tf.tile(input=identifier, multiples=(num_synthesize,))
                x = self.lstm.transform(x=x, state=state)
        elif self.lstm_mode == 0 and self.identifier_label is not None:
            identifier, condition = self.identifier_value.random_value(n=num_synthesize)
            x = self.modulation.transform(x=x, condition=condition)
        x = self.decoder.transform(x=x)
        x = self.output.transform(x=x)
        xs = tf.split(value=x, num_or_size_splits=self.value_output_sizes, axis=1, num=None, name=None)
        self.synthesized = dict()
        if self.identifier_value is not None:
            self.synthesized[self.identifier_label] = identifier
        for value, x in zip(self.values, xs):
            xs = value.output_tensors(x=x)
            for label, x in xs.items():
                self.synthesized[label] = x

    def learn(self, num_iterations=2500, data=None, filenames=None, verbose=0):
        if self.lstm_mode != 0 and (
            self.identifier_label is not None or len(self.condition_labels) > 0
        ):
            raise NotImplementedError

        try:
            next(self.learn_async(num_iterations=num_iterations, data=data, filenames=filenames, verbose=verbose, yield_every=0))
        except StopIteration:  # since yield_every is 0 we expect an empty generator
            pass

    def learn_async(self, num_iterations=2500, data=None, filenames=None, verbose=0, yield_every=0):
        if (data is None) is (filenames is None):
            raise NotImplementedError

        if filenames is None:
            data = self.preprocess(data=data.copy())

            num_data = len(data)
            data = {
                label: data[label].get_values() for value in self.values
                for label in value.input_labels()
            }

            fetches = self.optimized
            if verbose > 0:
                verbose_fetches = dict(self.losses)
                verbose_fetches['loss'] = self.loss

            for iteration in range(num_iterations):
                if self.lstm_mode != 0:
                    start = randrange(max(num_data - self.batch_size, 1))
                    batch = np.arange(start, max(start + self.batch_size, num_data))
                else:
                    batch = np.random.randint(num_data, size=self.batch_size)

                feed_dict = {label: value_data[batch] for label, value_data in data.items()}
                self.run(fetches=fetches, feed_dict=feed_dict)

                if verbose > 0 and (
                    iteration == 0 or iteration + 1 == verbose // 2 or
                    iteration % verbose + 1 == verbose
                ):
                    if self.lstm_mode != 0:
                        start = randrange(max(num_data - 1024, 1))
                        batch = np.arange(start, max(start + 1024, num_data))
                    else:
                        batch = np.random.randint(num_data, size=1024)

                    feed_dict = {label: value_data[batch] for label, value_data in data.items()}
                    fetched = self.run(fetches=verbose_fetches, feed_dict=feed_dict)
                    self.log_metrics(data, fetched, iteration)
                if yield_every > 0 and iteration % yield_every + 1 == yield_every:
                    yield iteration

        else:
            if verbose > 0:
                raise NotImplementedError
            fetches = self.iterator.initializer
            feed_dict = dict(filenames=filenames)
            self.run(fetches=fetches, feed_dict=feed_dict)
            fetches = (self.optimized_fromfile, self.loss_fromfile)
            feed_dict = dict(num_iterations=num_iterations)
            self.run(fetches=fetches, feed_dict=feed_dict)
            # assert num_iterations % verbose == 0
            # for iteration in range(num_iterations // verbose):
            #     feed_dict = dict(num_iterations=verbose)
            #     fetched = self.run(fetches=fetches, feed_dict=feed_dict)
            #     self.log_metrics(data, fetched, iteration)

    def log_metrics(self, data, fetched, iteration):
        print('\niteration: {}'.format(iteration + 1))
        print('loss: total={loss:1.2e} ({losses})'.format(
            iteration=(iteration + 1), loss=fetched['loss'], losses=', '.join(
                '{name}={loss}'.format(name=name, loss=fetched[name])
                for name in self.losses
            )
        ))
        self.loss_history.append({name: fetched[name] for name in self.losses})

        synthesized = self.synthesize(10000)
        synthesized = self.preprocess(data=synthesized)
        dist_by_col = [(col, ks_2samp(data[col], synthesized[col].get_values())[0]) for col in data.keys()]
        avg_dist = np.mean([dist for (col, dist) in dist_by_col])
        dists = ', '.join(['{col}={dist:.2f}'.format(col=col, dist=dist) for (col, dist) in dist_by_col])
        print('KS distances: avg={avg_dist:.2f} ({dists})'.format(avg_dist=avg_dist, dists=dists))
        self.ks_distance_history.append(dict(dist_by_col))

    def get_loss_history(self):
        return pd.DataFrame.from_records(self.loss_history)

    def get_ks_distance_history(self):
        return pd.DataFrame.from_records(self.ks_distance_history)

    def synthesize(self, n, condition=None):
        if self.lstm_mode != 0 and (
            self.identifier_label is not None or len(self.condition_labels) > 0
        ):
            raise NotImplementedError

        fetches = self.synthesized

        feed_dict = {'num_synthesize': n % 1024}
        if condition is not None:
            feed_dict.update(condition)
        synthesized = self.run(fetches=fetches, feed_dict=feed_dict)
<<<<<<< HEAD
        columns = [
            label for value in self.values if value.name not in self.condition_labels
            for label in value.output_labels()
        ]
        synthesized = pd.DataFrame.from_dict(synthesized)[columns]

        feed_dict['num_synthesize'] = 1024
        for _ in range(n // 1024):
            other = self.run(fetches=fetches, feed_dict=feed_dict)
            other = pd.DataFrame.from_dict(other)[columns]
            synthesized = synthesized.append(other, ignore_index=True)

        for value in self.values:
            if value.name not in self.condition_labels:
                synthesized = value.postprocess(data=synthesized)

=======
        columns = [label for value in self.values for label in value.output_labels()]
        if len(columns) == 0:
            synthesized = pd.DataFrame(dict(_sentinel=np.zeros((n,))))
        else:
            synthesized = pd.DataFrame.from_dict(synthesized)[columns]
            feed_dict = {'num_synthesize': 1024}
            for k in range(n // 1024):
                other = self.run(fetches=fetches, feed_dict=feed_dict)
                other = pd.DataFrame.from_dict(other)[columns]
                synthesized = synthesized.append(other, ignore_index=True)
        for value in self.values:
            synthesized = value.postprocess(data=synthesized)
        if len(columns) == 0:
            synthesized.pop('_sentinel')
>>>>>>> b6517a1b
        return synthesized<|MERGE_RESOLUTION|>--- conflicted
+++ resolved
@@ -440,27 +440,14 @@
         if condition is not None:
             feed_dict.update(condition)
         synthesized = self.run(fetches=fetches, feed_dict=feed_dict)
-<<<<<<< HEAD
         columns = [
             label for value in self.values if value.name not in self.condition_labels
             for label in value.output_labels()
         ]
-        synthesized = pd.DataFrame.from_dict(synthesized)[columns]
-
-        feed_dict['num_synthesize'] = 1024
-        for _ in range(n // 1024):
-            other = self.run(fetches=fetches, feed_dict=feed_dict)
-            other = pd.DataFrame.from_dict(other)[columns]
-            synthesized = synthesized.append(other, ignore_index=True)
-
-        for value in self.values:
-            if value.name not in self.condition_labels:
-                synthesized = value.postprocess(data=synthesized)
-
-=======
-        columns = [label for value in self.values for label in value.output_labels()]
+
         if len(columns) == 0:
             synthesized = pd.DataFrame(dict(_sentinel=np.zeros((n,))))
+
         else:
             synthesized = pd.DataFrame.from_dict(synthesized)[columns]
             feed_dict = {'num_synthesize': 1024}
@@ -468,9 +455,12 @@
                 other = self.run(fetches=fetches, feed_dict=feed_dict)
                 other = pd.DataFrame.from_dict(other)[columns]
                 synthesized = synthesized.append(other, ignore_index=True)
-        for value in self.values:
-            synthesized = value.postprocess(data=synthesized)
+
+        for value in self.values:
+            if value.name not in self.condition_labels:
+                synthesized = value.postprocess(data=synthesized)
+
         if len(columns) == 0:
             synthesized.pop('_sentinel')
->>>>>>> b6517a1b
+
         return synthesized