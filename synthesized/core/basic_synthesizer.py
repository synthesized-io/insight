--- conflicted
+++ resolved
@@ -67,11 +67,6 @@
         input_size = 0
         output_size = 0
 
-<<<<<<< HEAD
-=======
-        self.loss_history = list()
-        self.ks_distance_history = list()
->>>>>>> 60fb1a7b
         for name, dtype in zip(data.dtypes.axes[0], data.dtypes):
             value = self.get_value(name=name, dtype=dtype, data=data)
             if value is not None:
@@ -89,11 +84,7 @@
 
         self.encoding = self.add_module(
             module=self.encoding_type, modules=encoding_modules, name='encoding',
-<<<<<<< HEAD
-            input_size=self.encoder.size(), encoding_size=self.capacity, beta=5.0
-=======
             input_size=self.encoder.size(), encoding_size=self.capacity, beta=encoding_beta
->>>>>>> 60fb1a7b
         )
 
         self.decoder = self.add_module(
@@ -172,23 +163,9 @@
         xs = tf.split(
             value=x, num_or_size_splits=self.value_output_sizes, axis=1, num=None, name=None
         )
-<<<<<<< HEAD
         losses = OrderedDict()
         if not self.exclude_encoding_loss:
             losses['encoding'] = encoding_loss
-=======
-        reg_losses = tf.losses.get_regularization_losses(scope=None)
-        if len(reg_losses) > 0:
-            regularization_loss = tf.add_n(inputs=reg_losses)
-            summaries.append(tf.contrib.summary.scalar(
-                name='regularization-loss', tensor=regularization_loss, family=None, step=None
-            ))
-            losses = dict(encoding=encoding_loss, regularization=regularization_loss)
-        else:
-            losses = dict(encoding=encoding_loss)
-        if self.exclude_encoding_loss:
-            losses.pop('encoding')
->>>>>>> 60fb1a7b
         for value, x in zip(self.values, xs):
             for label in value.trainable_labels():
                 loss = value.loss(x=x, feed=feed.get(value.name))
@@ -197,7 +174,6 @@
                     summaries.append(tf.contrib.summary.scalar(
                         name=(label + '-loss'), tensor=loss, family=None, step=None
                     ))
-<<<<<<< HEAD
         reg_losses = tf.losses.get_regularization_losses(scope=None)
         if len(reg_losses) > 0:
             regularization_loss = tf.add_n(inputs=reg_losses)
@@ -206,9 +182,6 @@
             ))
             losses['regularization'] = regularization_loss
         loss = tf.add_n(inputs=list(losses.values()))
-=======
-        loss = tf.add_n(inputs=[losses[name] for name in sorted(losses)])
->>>>>>> 60fb1a7b
         summaries.append(tf.contrib.summary.scalar(
             name='loss', tensor=loss, family=None, step=None
         ))
