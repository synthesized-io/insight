from collections import OrderedDict

import numpy as np
import pandas as pd
import tensorflow as tf
from scipy.stats import ks_2samp

from .encodings import encoding_modules
from .module import Module, tensorflow_name_scoped
from .optimizers import Optimizer
from .synthesizer import Synthesizer
from .transformations import transformation_modules
from .values import identify_value


class BasicSynthesizer(Synthesizer):

    def __init__(
<<<<<<< HEAD
        self, data, summarizer=False,
        # encoder/decoder
        network_type='mlp', capacity=512, depth=2, layer_type='dense', batchnorm=True,
        activation='relu', weight_decay=1e-5,
        # encoding
        encoding_type='variational', encoding_size=512, encoding_kwargs=dict(beta=0.0005),
        # optimizer
        optimizer='adam', learning_rate=1e-4, decay_steps=200, decay_rate=0.5,
        clip_gradients=1.0,
        batch_size=128,
        # losses
        categorical_weight=1.0, continuous_weight=1.0,
        # categorical
        smoothing=0.0, moving_average=True, similarity_regularization=0.0,
        entropy_regularization=0.1,
        # person
        title_label=None, gender_label=None, name_label=None, firstname_label=None, lastname_label=None,
        email_label=None,
        # address
        postcode_label=None, city_label=None, street_label=None,
        address_label=None, postcode_regex=None,
        # identifier
        identifier_label=None
=======
            self, data, exclude_encoding_loss=False, summarizer=False,
            # architecture
            network='resnet', encoding='variational',
            # hyperparameters
            capacity=128, depth=2, learning_rate=3e-4, weight_decay=1e-5, batch_size=64, encoding_beta=0.001,
            # person
            title_label=None, gender_label=None, name_label=None, firstname_label=None, lastname_label=None,
            email_label=None,
            # address
            postcode_label=None, city_label=None, street_label=None,
            address_label=None, postcode_regex=None,
            # identifier
            identifier_label=None
>>>>>>> 4383a36c
    ):
        super().__init__(name='synthesizer', summarizer=summarizer)

        self.capacity = capacity
        self.batch_size = batch_size

        self.categorical_weight = categorical_weight
        self.continuous_weight = continuous_weight

        self.smoothing = smoothing
        self.moving_average = moving_average
        self.similarity_regularization = similarity_regularization
        self.entropy_regularization = entropy_regularization

        # person
        self.person_value = None
        self.title_label = title_label
        self.gender_label = gender_label
        self.name_label = name_label
        self.firstname_label = firstname_label
        self.lastname_label = lastname_label
        self.email_label = email_label
        # address
        self.address_value = None
        self.postcode_label = postcode_label
        self.city_label = city_label
        self.street_label = street_label
        self.address_label = address_label
        self.postcode_regex = postcode_regex
        # identifier
        self.identifier_value = None
        self.identifier_label = identifier_label
        # date
        self.date_value = None

        # history
        self.loss_history = list()
        self.ks_distance_history = list()

        self.values = list()
        self.value_output_sizes = list()
        input_size = 0
        output_size = 0

        for name, dtype in zip(data.dtypes.axes[0], data.dtypes):
            value = self.get_value(name=name, dtype=dtype, data=data)
            if value is not None:
                value.extract(data=data)
                self.values.append(value)
                if name != self.identifier_label:
                    self.value_output_sizes.append(value.output_size())
                    input_size += value.input_size()
                    output_size += value.output_size()

        self.linear_input = self.add_module(
            module='dense', modules=transformation_modules, name='linear-input',
            input_size=input_size, output_size=self.capacity, batchnorm=False, activation='none'
        )

        self.encoder = self.add_module(
<<<<<<< HEAD
            module=network_type, modules=transformation_modules, name='encoder',
            input_size=input_size, layer_sizes=[capacity for _ in range(depth)],
            layer_type=layer_type, batchnorm=batchnorm, activation=activation,
            weight_decay=weight_decay  # TODO: depths missing
=======
            module=self.network_type, modules=transformation_modules, name='encoder',
            input_size=self.linear_input.size(),
            layer_sizes=[self.capacity for _ in range(self.depth)], weight_decay=self.weight_decay
>>>>>>> 4383a36c
        )

        self.encoding = self.add_module(
            module=encoding_type, modules=encoding_modules, name='encoding',
            input_size=self.encoder.size(), encoding_size=encoding_size, **encoding_kwargs
        )

        if self.identifier_value is None:
            self.modulation = None
        else:
            self.modulation = self.add_module(
                module='modulation', modules=transformation_modules, name='modulation',
                input_size=capacity, condition_size=self.identifier_value.embedding_size
            )

        self.decoder = self.add_module(
            module=network_type, modules=transformation_modules, name='decoder',
            input_size=self.encoding.size(), layer_sizes=[capacity for _ in range(depth)],
            layer_type=layer_type, batchnorm=batchnorm, activation=activation,
            weight_decay=weight_decay  # TODO: depths missing
        )

        self.linear_output = self.add_module(
            module='dense', modules=transformation_modules, name='linear-output',
            input_size=self.decoder.size(), output_size=output_size, batchnorm=False,
            activation='none'
        )

        self.optimizer = self.add_module(
            module=Optimizer, name='optimizer', algorithm=optimizer, learning_rate=learning_rate,
            decay_steps=decay_steps, decay_rate=decay_rate, clip_gradients=clip_gradients
        )

    def specification(self):
        spec = super().specification()
        spec.update(
            encoder=self.encoder.specification(), decoder=self.decoder.specification(),
            encoding=self.encoding.specification(), optimizer=self.optimizer.specification(),
            batch_size=self.batch_size
        )
        return spec

    def get_value(self, name, dtype, data):
        return identify_value(module=self, name=name, dtype=dtype, data=data)

    def preprocess(self, data):
        for value in self.values:
            data = value.preprocess(data=data)
        return data

    @tensorflow_name_scoped
    def train_iteration(self, feed=None):
        summaries = list()
        xs = list()
        for value in self.values:
            if value.name != self.identifier_label and value.input_size() > 0:
                x = value.input_tensor(feed=feed)
                xs.append(x)
        if len(xs) == 0:
            loss = tf.constant(value=0.0)
            return dict(loss=loss), loss, tf.no_op()
        x = tf.concat(values=xs, axis=1)
        x = self.linear_input.transform(x=x)
        x = self.encoder.transform(x=x)
        x, encoding_loss = self.encoding.encode(x=x, encoding_loss=True)
        summaries.append(tf.contrib.summary.scalar(
            name='encoding-loss', tensor=encoding_loss, family=None, step=None
        ))
        encoding_mean, encoding_variance = tf.nn.moments(
            x=x, axes=(0, 1), shift=None, keep_dims=False
        )
        summaries.append(tf.contrib.summary.scalar(
            name='encoding-mean', tensor=encoding_mean, family=None, step=None
        ))
        summaries.append(tf.contrib.summary.scalar(
            name='encoding-variance', tensor=encoding_variance, family=None, step=None
        ))
        if self.modulation is not None:
            condition = self.identifier_value.input_tensor()
            x = self.modulation.transform(x=x, condition=condition)
        x = self.decoder.transform(x=x)
        x = self.linear_output.transform(x=x)
        xs = tf.split(
            value=x, num_or_size_splits=self.value_output_sizes, axis=1, num=None, name=None
        )
        losses = OrderedDict()
        losses['encoding'] = encoding_loss
        for value, x in zip(self.values, xs):
            loss = value.loss(x=x, feed=feed)
            if loss is not None:
                losses[value.name] = loss
                summaries.append(tf.contrib.summary.scalar(
                    name=(value.name + '-loss'), tensor=loss, family=None, step=None
                ))
        reg_losses = tf.losses.get_regularization_losses(scope=None)
        if len(reg_losses) > 0:
            regularization_loss = tf.add_n(inputs=reg_losses)
            summaries.append(tf.contrib.summary.scalar(
                name='regularization-loss', tensor=regularization_loss, family=None, step=None
            ))
            losses['regularization'] = regularization_loss
        loss = tf.add_n(inputs=list(losses.values()))
        losses['loss'] = loss
        summaries.append(tf.contrib.summary.scalar(
            name='loss', tensor=loss, family=None, step=None
        ))
        optimized, gradient_norms = self.optimizer.optimize(loss=loss, gradient_norms=True)
        for name, gradient_norm in gradient_norms.items():
            summaries.append(tf.contrib.summary.scalar(
                name=(name + '-gradient-norm'), tensor=gradient_norm, family=None, step=None
            ))
        with tf.control_dependencies(control_inputs=([optimized] + summaries)):
            optimized = Module.global_step.assign_add(delta=1, use_locking=False, read_value=False)
        return losses, loss, optimized

    def module_initialize(self):
        super().module_initialize()

        # learn
        self.losses, self.loss, self.optimized = self.train_iteration()

        # synthesize
        num_synthesize = tf.placeholder(dtype=tf.int64, shape=(), name='num-synthesize')
        assert 'num_synthesize' not in Module.placeholders
        Module.placeholders['num_synthesize'] = num_synthesize
        x = self.encoding.sample(n=num_synthesize)
        if self.modulation is not None:
            identifier, condition = self.identifier_value.random_value(n=num_synthesize)
            x = self.modulation.transform(x=x, condition=condition)
        x = self.decoder.transform(x=x)
        x = self.linear_output.transform(x=x)
        xs = tf.split(value=x, num_or_size_splits=self.value_output_sizes, axis=1, num=None, name=None)
        self.synthesized = dict()
        if self.identifier_value is not None:
            self.synthesized[self.identifier_label] = identifier
        for value, x in zip(self.values, xs):
            xs = value.output_tensors(x=x)
            for label, x in xs.items():
                self.synthesized[label] = x

    def learn(self, num_iterations: int = 2500, data: pd.DataFrame = None, verbose: int = 0) -> None:
        try:
            next(self.learn_async(num_iterations=num_iterations, data=data, verbose=verbose,
                                  yield_every=0))
        except StopIteration:  # since yield_every is 0 we expect an empty generator
            pass

<<<<<<< HEAD
    def learn_async(self, num_iterations=2500, data=None, filenames=None, verbose=0, yield_every=0):
        if (data is None) is (filenames is None):
            raise NotImplementedError

        if filenames is None:
            data = self.preprocess(data=data.copy())
            num_data = len(data)
            data = {
                label: data[label].get_values() for value in self.values
                for label in value.input_labels()
            }
            fetches = (self.optimized,)
            if verbose > 0:
                verbose_fetches = self.losses
            for iteration in range(num_iterations):
                batch = np.random.randint(num_data, size=self.batch_size)
                feed_dict = {label: value_data[batch] for label, value_data in data.items()}
                self.run(fetches=fetches, feed_dict=feed_dict)
                if verbose > 0 and (iteration == 0 or iteration + 1 == verbose // 2 or
                        iteration % verbose + 1 == verbose):
                    batch = np.random.randint(num_data, size=1024)
                    feed_dict = {label: value_data[batch] for label, value_data in data.items()}
                    fetched = self.run(fetches=verbose_fetches, feed_dict=feed_dict)
                    self.log_metrics(data, fetched, iteration)
                if yield_every > 0 and iteration % yield_every + 1 == yield_every:
                    yield iteration

        else:
            if verbose > 0:
                raise NotImplementedError
            fetches = self.iterator.initializer
            feed_dict = dict(filenames=filenames)
=======
    def learn_async(self, num_iterations=2500, data=None, verbose=0, yield_every=0):
        assert data is not None

        data = self.preprocess(data=data.copy())
        num_data = len(data)
        data = {
            label: data[label].get_values() for value in self.values
            for label in value.input_labels()
        }
        fetches = (self.optimized, self.loss)
        if verbose > 0:
            verbose_fetches = self.losses
        for iteration in range(num_iterations):
            batch = np.random.randint(num_data, size=self.batch_size)
            feed_dict = {label: value_data[batch] for label, value_data in data.items()}
>>>>>>> 4383a36c
            self.run(fetches=fetches, feed_dict=feed_dict)
            if verbose > 0 and (iteration == 0 or iteration + 1 == verbose // 2 or
                                iteration % verbose + 1 == verbose):
                batch = np.random.randint(num_data, size=1024)
                feed_dict = {label: value_data[batch] for label, value_data in data.items()}
                fetched = self.run(fetches=verbose_fetches, feed_dict=feed_dict)
                self.log_metrics(data, fetched, iteration)
            if yield_every > 0 and iteration % yield_every + 1 == yield_every:
                yield iteration

    def log_metrics(self, data, fetched, iteration):
        print('\niteration: {}'.format(iteration + 1))
        print('loss: total={loss:1.2e} ({losses})'.format(
            iteration=(iteration + 1), loss=fetched['loss'], losses=', '.join(
                '{name}={loss}'.format(name=name, loss=fetched[name])
                for name in self.losses
            )
        ))
        self.loss_history.append({name: fetched[name] for name in self.losses})

        synthesized = self.synthesize(10000)
        synthesized = self.preprocess(data=synthesized)
        dist_by_col = [(col, ks_2samp(data[col], synthesized[col].get_values())[0]) for col in data.keys()]
        avg_dist = np.mean([dist for (col, dist) in dist_by_col])
        dists = ', '.join(['{col}={dist:.2f}'.format(col=col, dist=dist) for (col, dist) in dist_by_col])
        print('KS distances: avg={avg_dist:.2f} ({dists})'.format(avg_dist=avg_dist, dists=dists))
        self.ks_distance_history.append(dict(dist_by_col))

    def get_loss_history(self):
        return pd.DataFrame.from_records(self.loss_history)

    def get_ks_distance_history(self):
        return pd.DataFrame.from_records(self.ks_distance_history)

    def synthesize(self, n: int) -> pd.DataFrame:
        fetches = self.synthesized
        feed_dict = {'num_synthesize': n % 1024}
        synthesized = self.run(fetches=fetches, feed_dict=feed_dict)
        columns = [label for value in self.values for label in value.output_labels()]
        if len(columns) == 0:
            synthesized = pd.DataFrame(dict(_sentinel=np.zeros((n,))))
        else:
            synthesized = pd.DataFrame.from_dict(synthesized)[columns]
            feed_dict = {'num_synthesize': 1024}
            for k in range(n // 1024):
                other = self.run(fetches=fetches, feed_dict=feed_dict)
                other = pd.DataFrame.from_dict(other)[columns]
                synthesized = synthesized.append(other, ignore_index=True)
        for value in self.values:
            synthesized = value.postprocess(data=synthesized)
        if len(columns) == 0:
            synthesized.pop('_sentinel')
        return synthesized<|MERGE_RESOLUTION|>--- conflicted
+++ resolved
@@ -16,7 +16,6 @@
 class BasicSynthesizer(Synthesizer):
 
     def __init__(
-<<<<<<< HEAD
         self, data, summarizer=False,
         # encoder/decoder
         network_type='mlp', capacity=512, depth=2, layer_type='dense', batchnorm=True,
@@ -40,21 +39,6 @@
         address_label=None, postcode_regex=None,
         # identifier
         identifier_label=None
-=======
-            self, data, exclude_encoding_loss=False, summarizer=False,
-            # architecture
-            network='resnet', encoding='variational',
-            # hyperparameters
-            capacity=128, depth=2, learning_rate=3e-4, weight_decay=1e-5, batch_size=64, encoding_beta=0.001,
-            # person
-            title_label=None, gender_label=None, name_label=None, firstname_label=None, lastname_label=None,
-            email_label=None,
-            # address
-            postcode_label=None, city_label=None, street_label=None,
-            address_label=None, postcode_regex=None,
-            # identifier
-            identifier_label=None
->>>>>>> 4383a36c
     ):
         super().__init__(name='synthesizer', summarizer=summarizer)
 
@@ -115,16 +99,10 @@
         )
 
         self.encoder = self.add_module(
-<<<<<<< HEAD
             module=network_type, modules=transformation_modules, name='encoder',
             input_size=input_size, layer_sizes=[capacity for _ in range(depth)],
             layer_type=layer_type, batchnorm=batchnorm, activation=activation,
             weight_decay=weight_decay  # TODO: depths missing
-=======
-            module=self.network_type, modules=transformation_modules, name='encoder',
-            input_size=self.linear_input.size(),
-            layer_sizes=[self.capacity for _ in range(self.depth)], weight_decay=self.weight_decay
->>>>>>> 4383a36c
         )
 
         self.encoding = self.add_module(
@@ -272,40 +250,6 @@
         except StopIteration:  # since yield_every is 0 we expect an empty generator
             pass
 
-<<<<<<< HEAD
-    def learn_async(self, num_iterations=2500, data=None, filenames=None, verbose=0, yield_every=0):
-        if (data is None) is (filenames is None):
-            raise NotImplementedError
-
-        if filenames is None:
-            data = self.preprocess(data=data.copy())
-            num_data = len(data)
-            data = {
-                label: data[label].get_values() for value in self.values
-                for label in value.input_labels()
-            }
-            fetches = (self.optimized,)
-            if verbose > 0:
-                verbose_fetches = self.losses
-            for iteration in range(num_iterations):
-                batch = np.random.randint(num_data, size=self.batch_size)
-                feed_dict = {label: value_data[batch] for label, value_data in data.items()}
-                self.run(fetches=fetches, feed_dict=feed_dict)
-                if verbose > 0 and (iteration == 0 or iteration + 1 == verbose // 2 or
-                        iteration % verbose + 1 == verbose):
-                    batch = np.random.randint(num_data, size=1024)
-                    feed_dict = {label: value_data[batch] for label, value_data in data.items()}
-                    fetched = self.run(fetches=verbose_fetches, feed_dict=feed_dict)
-                    self.log_metrics(data, fetched, iteration)
-                if yield_every > 0 and iteration % yield_every + 1 == yield_every:
-                    yield iteration
-
-        else:
-            if verbose > 0:
-                raise NotImplementedError
-            fetches = self.iterator.initializer
-            feed_dict = dict(filenames=filenames)
-=======
     def learn_async(self, num_iterations=2500, data=None, verbose=0, yield_every=0):
         assert data is not None
 
@@ -321,7 +265,6 @@
         for iteration in range(num_iterations):
             batch = np.random.randint(num_data, size=self.batch_size)
             feed_dict = {label: value_data[batch] for label, value_data in data.items()}
->>>>>>> 4383a36c
             self.run(fetches=fetches, feed_dict=feed_dict)
             if verbose > 0 and (iteration == 0 or iteration + 1 == verbose // 2 or
                                 iteration % verbose + 1 == verbose):
