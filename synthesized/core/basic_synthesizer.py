import numpy as np
import pandas as pd
import tensorflow as tf
from scipy.stats import ks_2samp

from .encodings import encoding_modules
from .module import Module
from .optimizers import Optimizer
from .synthesizer import Synthesizer
from .transformations import transformation_modules
from .values import identify_value


class BasicSynthesizer(Synthesizer):

    def __init__(
        self, data, exclude_encoding_loss=False, summarizer=False,
        # architecture
        network='resnet', encoding='variational',
        # hyperparameters
        capacity=64, depth=4, learning_rate=3e-4, weight_decay=1e-5, batch_size=64,
        # person
        gender_label=None, name_label=None, firstname_label=None, lastname_label=None,
        email_label=None,
        # address
        postcode_label=None, street_label=None,
        # identifier
        identifier_label=None
    ):
        super().__init__(name='synthesizer', summarizer=summarizer)

        self.exclude_encoding_loss = exclude_encoding_loss

        self.network_type = network
        self.encoding_type = encoding
        self.capacity = capacity
        self.depth = depth
        self.learning_rate = learning_rate
        self.weight_decay = weight_decay
        self.batch_size = batch_size

        # person
        self.person_value = None
        self.gender_label = gender_label
        self.name_label = name_label
        self.firstname_label = firstname_label
        self.lastname_label = lastname_label
        self.email_label = email_label
        # address
        self.address_value = None
        self.postcode_label = postcode_label
        self.street_label = street_label
        # identifier
        self.identifier_value = None
        self.identifier_label = identifier_label
        # date
        self.date_value = None

        self.values = list()
        self.value_output_sizes = list()
        input_size = 0
        output_size = 0

        self.loss_history = list()
        self.ks_distance_history = list()
        for name, dtype in zip(data.dtypes.axes[0], data.dtypes):
            value = self.get_value(name=name, dtype=dtype, data=data)
            if value is not None:
                value.extract(data=data)
                self.values.append(value)
                self.value_output_sizes.append(value.output_size())
                input_size += value.input_size()
                output_size += value.output_size()

        self.encoder = self.add_module(
            module=self.network_type, modules=transformation_modules, name='encoder',
            input_size=input_size, layer_sizes=[self.capacity for _ in range(self.depth)],
            weight_decay=self.weight_decay
        )

        self.encoding = self.add_module(
            module=self.encoding_type, modules=encoding_modules, name='encoding',
            input_size=self.encoder.size(), encoding_size=self.capacity, beta=5.0
        )

        self.decoder = self.add_module(
            module=self.network_type, modules=transformation_modules, name='decoder',
            input_size=self.encoding.size(),
            layer_sizes=[self.capacity for _ in range(self.depth)], weight_decay=self.weight_decay
        )

        self.output = self.add_module(
            module='dense', modules=transformation_modules, name='output',
            input_size=self.decoder.size(), output_size=output_size, batchnorm=False,
            activation='none'
        )

        self.optimizer = self.add_module(
            module=Optimizer, name='optimizer', algorithm='adam', learning_rate=self.learning_rate,
            clip_gradients=1.0
        )

    def specification(self):
        spec = super().specification()
        spec.update(
            network=self.network_type, encoding=self.encoding_type, capacity=self.capacity,
            depth=self.depth, learning_rate=self.learning_rate, weight_decay=self.weight_decay,
            batch_size=self.batch_size
        )
        return spec

    def get_value(self, name, dtype, data):
        return identify_value(module=self, name=name, dtype=dtype, data=data)

    def encode(self, data):
        for value in self.values:
            data = value.encode(data=data)
        return data

    def preprocess(self, data):
        for value in self.values:
            data = value.preprocess(data=data)
        return data

    def customized_transform(self, x):
        return x

    def customized_synthesize(self, x):
        return x

    def tf_train_iteration(self, feed=None):
        summaries = list()
        if feed is None:
            feed = dict()
        xs = list()
        for value in self.values:
            for label in value.trainable_labels():
                # critically assumes max one trainable label
                x = value.input_tensor(feed=feed.get(value.name))
                xs.append(x)
        x = tf.concat(values=xs, axis=1)
        x = self.encoder.transform(x=x)
        x, encoding_loss = self.encoding.encode(x=x, encoding_loss=True)
        summaries.append(tf.contrib.summary.scalar(
            name='encoding-loss', tensor=encoding_loss, family=None, step=None
        ))
        encoding_mean, encoding_variance = tf.nn.moments(
            x=x, axes=(0, 1), shift=None, keep_dims=False
        )
        summaries.append(tf.contrib.summary.scalar(
            name='encoding-mean', tensor=encoding_mean, family=None, step=None
        ))
        summaries.append(tf.contrib.summary.scalar(
            name='encoding-variance', tensor=encoding_variance, family=None, step=None
        ))
        x = self.customized_transform(x=x)
        x = self.decoder.transform(x=x)
        x = self.output.transform(x=x)
        xs = tf.split(
            value=x, num_or_size_splits=self.value_output_sizes, axis=1, num=None, name=None
        )
        reg_losses = tf.losses.get_regularization_losses(scope=None)
        if len(reg_losses) > 0:
            regularization_loss = tf.add_n(inputs=reg_losses)
            summaries.append(tf.contrib.summary.scalar(
                name='regularization-loss', tensor=regularization_loss, family=None, step=None
            ))
            losses = dict(encoding=encoding_loss, regularization=regularization_loss)
        else:
            losses = dict(encoding=encoding_loss)
        if self.exclude_encoding_loss:
            losses.pop('encoding')
        for value, x in zip(self.values, xs):
            for label in value.trainable_labels():
                loss = value.loss(x=x, feed=feed.get(value.name))
                if loss is not None:
                    losses[label] = loss
                    summaries.append(tf.contrib.summary.scalar(
                        name=(label + '-loss'), tensor=loss, family=None, step=None
                    ))
        loss = tf.add_n(inputs=[losses[name] for name in sorted(losses)])
        summaries.append(tf.contrib.summary.scalar(
            name='loss', tensor=loss, family=None, step=None
        ))
        optimized, gradient_norms = self.optimizer.optimize(loss=loss, gradient_norms=True)
        for name, gradient_norm in gradient_norms.items():
            summaries.append(tf.contrib.summary.scalar(
                name=(name + '-gradient-norm'), tensor=gradient_norm, family=None, step=None
            ))
<<<<<<< HEAD
        with tf.control_dependencies(control_inputs=[optimized] + summaries):
            optimized = self.global_step.assign_add(delta=1, use_locking=False, read_value=False)
=======
        with tf.control_dependencies(control_inputs=([optimized] + summaries)):
            optimized = Module.global_step.assign_add(delta=1, use_locking=False, read_value=False)
>>>>>>> 8479ed7f
        return losses, loss, optimized

    def tf_initialize(self):
        super().tf_initialize()

        # learn
        self.losses, self.loss, self.optimized = self.train_iteration()

        # learn from file
        num_iterations = tf.placeholder(dtype=tf.int64, shape=(), name='num-iterations')
        assert 'num_iterations' not in Module.placeholders
        Module.placeholders['num_iterations'] = num_iterations
        filenames = tf.placeholder(dtype=tf.string, shape=(None,), name='filenames')
        assert 'filenames' not in Module.placeholders
        Module.placeholders['filenames'] = filenames
        dataset = tf.data.TFRecordDataset(
            filenames=filenames, compression_type='GZIP', buffer_size=100000
            # num_parallel_reads=None
        )
        # dataset = dataset.cache(filename='')
        # filename: A tf.string scalar tf.Tensor, representing the name of a directory on the filesystem to use for caching tensors in this Dataset. If a filename is not provided, the dataset will be cached in memory.
        dataset = dataset.shuffle(buffer_size=100000, seed=None, reshuffle_each_iteration=True)
        dataset = dataset.repeat(count=None)
        features = {  # critically assumes max one trainable label
            label: value.feature() for value in self.values for label in value.trainable_labels()
        }
        # better performance after batch
        # dataset = dataset.map(
        #     map_func=(lambda serialized: tf.parse_single_example(
        #         serialized=serialized, features=features, name=None, example_names=None
        #     )), num_parallel_calls=None
        # )
        dataset = dataset.batch(batch_size=self.batch_size)  # drop_remainder=False
        dataset = dataset.map(
            map_func=(lambda serialized: tf.parse_example(
                serialized=serialized, features=features, name=None, example_names=None
            )), num_parallel_calls=None
        )
        dataset = dataset.prefetch(buffer_size=1)
        self.iterator = dataset.make_initializable_iterator(shared_name=None)

        def cond(iteration, losses, loss):
            return iteration < num_iterations

        def body(iteration, losses, loss):
            losses, loss, optimized = self.train_iteration(feed=self.iterator.get_next())
            with tf.control_dependencies(control_inputs=(optimized, loss)):
                iteration += 1
            return iteration, losses, loss

        losses, loss, optimized = self.train_iteration(feed=self.iterator.get_next())
        with tf.control_dependencies(control_inputs=(optimized,)):
            iteration = tf.constant(value=1, dtype=tf.int64, shape=(), verify_shape=False)
            self.optimized_fromfile, self.losses_fromfile, self.loss_fromfile = tf.while_loop(
                cond=cond, body=body, loop_vars=(iteration, losses, loss)
            )

        # synthesize
        num_synthesize = tf.placeholder(dtype=tf.int64, shape=(), name='num-synthesize')
        assert 'num_synthesize' not in Module.placeholders
        Module.placeholders['num_synthesize'] = num_synthesize
        x = self.encoding.sample(n=num_synthesize)
        x = self.customized_synthesize(x=x)
        x = self.decoder.transform(x=x)
        x = self.output.transform(x=x)
        xs = tf.split(value=x, num_or_size_splits=self.value_output_sizes, axis=1, num=None, name=None)
        self.synthesized = dict()
        for value, x in zip(self.values, xs):
            xs = value.output_tensors(x=x)
            for label, x in xs.items():
                self.synthesized[label] = x

        # transform
        xs = list()
        for value in self.values:
            for label in value.trainable_labels():
                x = value.input_tensor()
                xs.append(x)
        x = tf.concat(values=xs, axis=1)
        x = self.encoder.transform(x=x)
        x = self.encoding.encode(x=x)
        x = self.customized_transform(x=x)
        x = self.decoder.transform(x=x)
        x = self.output.transform(x=x)
        xs = tf.split(
            value=x, num_or_size_splits=self.value_output_sizes, axis=1, num=None, name=None
        )
        self.transformed = dict()
        for value, x in zip(self.values, xs):
            xs = value.output_tensors(x=x)
            for label, x in xs.items():
                self.transformed[label] = x

    def learn(self, num_iterations, data=None, filenames=None, verbose=0):
        if (data is None) is (filenames is None):
            raise NotImplementedError

        # TODO: increment global step
        if filenames is None:
            data = self.preprocess(data=data.copy())
            num_data = len(data)
            data = {
                label: data[label].get_values() for value in self.values
                for label in value.trainable_labels()
            }
            fetches = self.optimized
            if verbose > 0:
                verbose_fetches = dict(self.losses)
                verbose_fetches['loss'] = self.loss
            for iteration in range(num_iterations):
                batch = np.random.randint(num_data, size=self.batch_size)
                feed_dict = {label: value_data[batch] for label, value_data in data.items()}
                self.run(fetches=fetches, feed_dict=feed_dict)
                if verbose > 0 and (iteration == 0 or iteration + 1 == verbose // 2 or
                        iteration % verbose + 1 == verbose):
                    batch = np.random.randint(num_data, size=1024)
                    feed_dict = {label: value_data[batch] for label, value_data in data.items()}
                    fetched = self.run(fetches=verbose_fetches, feed_dict=feed_dict)
                    self.log_metrics(data, fetched, iteration)

        else:
            if verbose > 0:
                raise NotImplementedError
            fetches = self.iterator.initializer
            feed_dict = dict(filenames=filenames)
            self.run(fetches=fetches, feed_dict=feed_dict)
            fetches = self.optimized_fromfile
            feed_dict = dict(num_iterations=num_iterations)
            self.run(fetches=fetches, feed_dict=feed_dict)
            # assert num_iterations % verbose == 0
            # for iteration in range(num_iterations // verbose):
            #     feed_dict = dict(num_iterations=verbose)
            #     fetched = self.run(fetches=fetches, feed_dict=feed_dict)
            #     self.log_metrics(data, fetched, iteration)

    def log_metrics(self, data, fetched, iteration):
        print('\niteration: {}'.format(iteration + 1))
        print('loss: total={loss:1.2e} ({losses})'.format(
            iteration=(iteration + 1), loss=fetched['loss'], losses=', '.join(
                '{name}={loss}'.format(name=name, loss=fetched[name])
                for name in self.losses
            )
        ))
        self.loss_history.append({name: fetched[name] for name in self.losses})

        synthesized = self.synthesize(10000)
        synthesized = self.preprocess(data=synthesized)
        dist_by_col = [(col, ks_2samp(data[col], synthesized[col].get_values())[0]) for col in data.keys()]
        avg_dist = np.mean([dist for (col, dist) in dist_by_col])
        dists = ', '.join(['{col}={dist:.2f}'.format(col=col, dist=dist) for (col, dist) in dist_by_col])
        print('KS distances: avg={avg_dist:.2f} ({dists})'.format(avg_dist=avg_dist, dists=dists))
        self.ks_distance_history.append(dict(dist_by_col))

    def get_loss_history(self):
        return pd.DataFrame.from_records(self.loss_history)

    def get_ks_distance_history(self):
        return pd.DataFrame.from_records(self.ks_distance_history)

    def synthesize(self, n):
        fetches = self.synthesized
        feed_dict = {'num_synthesize': n % 1024}
        synthesized = self.run(fetches=fetches, feed_dict=feed_dict)
        synthesized = pd.DataFrame.from_dict(synthesized)
        feed_dict = {'num_synthesize': 1024}
        for k in range(n // 1024):
            other = self.run(fetches=fetches, feed_dict=feed_dict)
            other = pd.DataFrame.from_dict(other)
            synthesized = synthesized.append(other, ignore_index=True)
        for value in self.values:
            synthesized = value.postprocess(data=synthesized)
        return synthesized

    def transform(self, X, **transform_params):
        assert not transform_params
        data = self.preprocess(data=X.copy())
        fetches = self.transformed
        feed_dict = {
            label: data[label].get_values() for value in self.values
            for label in value.trainable_labels()
        }
        transformed = self.run(fetches=fetches, feed_dict=feed_dict)
        transformed = pd.DataFrame.from_dict(transformed)
        for value in self.values:
            transformed = value.postprocess(data=transformed)
        return transformed<|MERGE_RESOLUTION|>--- conflicted
+++ resolved
@@ -187,13 +187,8 @@
             summaries.append(tf.contrib.summary.scalar(
                 name=(name + '-gradient-norm'), tensor=gradient_norm, family=None, step=None
             ))
-<<<<<<< HEAD
-        with tf.control_dependencies(control_inputs=[optimized] + summaries):
-            optimized = self.global_step.assign_add(delta=1, use_locking=False, read_value=False)
-=======
         with tf.control_dependencies(control_inputs=([optimized] + summaries)):
             optimized = Module.global_step.assign_add(delta=1, use_locking=False, read_value=False)
->>>>>>> 8479ed7f
         return losses, loss, optimized
 
     def tf_initialize(self):
