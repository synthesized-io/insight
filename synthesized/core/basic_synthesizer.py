--- conflicted
+++ resolved
@@ -27,12 +27,8 @@
         title_label=None, gender_label=None, name_label=None, firstname_label=None, lastname_label=None,
         email_label=None,
         # address
-<<<<<<< HEAD
-        postcode_label=None, street_label=None, address_label=None, postcode_regex=None,
-=======
         postcode_label=None, city_label=None, street_label=None,
         address_label=None, postcode_regex=None,
->>>>>>> 9d2c13c6
         # identifier
         identifier_label=None, condition_labels=()
     ):
@@ -188,7 +184,7 @@
             if value.name in self.condition_labels:
                 condition.append(value.input_tensor(feed=feed))
         x, encoding, encoding_loss = self.encoding.encode(
-            x=x, condition=condition, encoding_plus_loss=True
+            x=x, condition=condition, encoding_loss=True
         )
         encoding_mean, encoding_variance = tf.nn.moments(
             x=encoding, axes=(0, 1), shift=None, keep_dims=False
@@ -340,20 +336,17 @@
                 self.synthesized[label] = x
 
     def learn(self, num_iterations=2500, data=None, filenames=None, verbose=0):
-<<<<<<< HEAD
         if self.lstm_mode != 0 and (
             self.identifier_label is not None or len(self.condition_labels) > 0
         ):
             raise NotImplementedError
 
-=======
         try:
             next(self.learn_async(num_iterations=num_iterations, data=data, filenames=filenames, verbose=verbose, yield_every=0))
         except StopIteration:  # since yield_every is 0 we expect an empty generator
             pass
 
     def learn_async(self, num_iterations=2500, data=None, filenames=None, verbose=0, yield_every=0):
->>>>>>> 9d2c13c6
         if (data is None) is (filenames is None):
             raise NotImplementedError
 
@@ -365,18 +358,12 @@
                 label: data[label].get_values() for value in self.values
                 for label in value.input_labels()
             }
-<<<<<<< HEAD
 
             fetches = self.optimized
             if verbose > 0:
                 verbose_fetches = dict(self.losses)
                 verbose_fetches['loss'] = self.loss
 
-=======
-            fetches = (self.optimized, self.loss)
-            if verbose > 0:
-                verbose_fetches = self.losses
->>>>>>> 9d2c13c6
             for iteration in range(num_iterations):
                 if self.lstm_mode != 0:
                     start = randrange(max(num_data - self.batch_size, 1))
