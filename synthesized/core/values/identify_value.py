from math import log, sqrt

import pandas as pd

from .address import AddressValue
from .compound_address import CompoundAddressValue
from .categorical import CategoricalValue
from .continuous import ContinuousValue
from .date import DateValue
from .enumeration import EnumerationValue
from .identifier import IdentifierValue
from .nan import NanValue
from .person import PersonValue
from .sampling import SamplingValue


CATEGORICAL_THRESHOLD_LOG_MULTIPLIER = 2.5
PARSING_NAN_FRACTION_THRESHOLD = 0.25


def identify_value(module, name, dtype, data):
    value = None

    # ========== Pre-configured values ==========

    # Person value
    if name == getattr(module, 'title_label', None) or \
            name == getattr(module, 'gender_label', None) or \
            name == getattr(module, 'name_label', None) or \
            name == getattr(module, 'firstname_label', None) or \
            name == getattr(module, 'lastname_label', None) or \
            name == getattr(module, 'email_label', None):
        if module.person_value is None:
            value = module.add_module(
                module=PersonValue, name='person', title_label=module.title_label, gender_label=module.gender_label,
                name_label=module.name_label, firstname_label=module.firstname_label,
                lastname_label=module.lastname_label, email_label=module.email_label,
                capacity=module.capacity,
            )
            module.person_value = value

    # Address value
    elif name == getattr(module, 'postcode_label', None) or \
            name == getattr(module, 'city_label', None) or \
            name == getattr(module, 'street_label', None):
        if module.address_value is None:
            value = module.add_module(
                module=AddressValue, name='address', postcode_level=0,
                postcode_label=module.postcode_label, city_label=module.city_label, street_label=module.street_label,
                capacity=module.capacity
            )
            module.address_value = value

    # Compound address value
    elif name == getattr(module, 'address_label', None):
        value = module.add_module(
            module=CompoundAddressValue, name='address', postcode_level=1,
            address_label=module.address_label,
            postcode_regex=module.postcode_regex,
            capacity=module.capacity
        )
        module.address_value = value

    # Identifier value
    elif name == getattr(module, 'identifier_label', None):
        value = module.add_module(module=IdentifierValue, name=name, capacity=module.capacity)
        module.identifier_value = value

    # Return pre-configured value
    if value is not None:
        return value

    # ========== Non-numeric values ==========

    num_data = len(data)
    num_unique = data[name].nunique()
    is_nan = False

    # Categorical value if small number of distinct values
    if num_unique <= CATEGORICAL_THRESHOLD_LOG_MULTIPLIER * log(num_data):
        # is_nan = data[name].isna().any()
        value = module.add_module(module=CategoricalValue, name=name, capacity=module.capacity)

    # Date value
    elif dtype.kind == 'M':  # 'm' timedelta
        is_nan = data[name].isna().any()
        value = module.add_module(module=DateValue, name=name, capacity=module.capacity)

    # Boolean value
    elif dtype.kind == 'b':
        # is_nan = data[name].isna().any()
        value = module.add_module(
            module=CategoricalValue, name=name, categories=[False, True], capacity=module.capacity
        )

<<<<<<< HEAD
=======
    # Continuous value if integer (reduced variability makes similarity-categorical fallback more likely)
    elif dtype.kind == 'i':
        value = module.add_module(module=ContinuousValue, name=name, integer=True)

>>>>>>> 10e83a66
    # Categorical value if object type has attribute 'categories'
    elif dtype.kind == 'O' and hasattr(dtype, 'categories'):
        # is_nan = data[name].isna().any()
        value = module.add_module(
            module=CategoricalValue, name=name, categories=dtype.categories,
            capacity=module.capacity, pandas_category=True
        )

    # Date value if object type can be parsed
    elif dtype.kind == 'O':
        try:
            date_data = pd.to_datetime(data[name])
            num_nan = date_data.isna().sum()
            if num_nan / num_data < PARSING_NAN_FRACTION_THRESHOLD:
                assert date_data.dtype.kind == 'M'
                value = module.add_module(module=DateValue, name=name, capacity=module.capacity)
                is_nan = num_nan > 0
        except ValueError:
            pass
<<<<<<< HEAD

    # Similarity-based categorical value if not too many distinct values
    elif num_unique <= sqrt(num_data):
        value = module.add_module(
            module=CategoricalValue, name=name, capacity=module.capacity, similarity_based=True
        )

    # Return non-numeric value and handle NaNs if necessary
    if value is not None:
        if is_nan:
            value = module.add_module(
                module=NanValue, name=name, value=value, capacity=module.capacity
            )
        return value

    # ========== Numeric value ==========

=======

    # Similarity-based categorical value if not too many distinct values
    elif num_unique <= sqrt(num_data):
        value = module.add_module(
            module=CategoricalValue, name=name, capacity=module.capacity, similarity_based=True
        )

    # Return non-numeric value and handle NaNs if necessary
    if value is not None:
        if is_nan:
            value = module.add_module(
                module=NanValue, name=name, value=value, capacity=module.capacity
            )
        return value

    # ========== Numeric value ==========

>>>>>>> 10e83a66
    # Try parsing if object type
    if dtype.kind == 'O':
        numeric_data = pd.to_numeric(data[name], errors='coerce')
        num_nan = numeric_data.isna().sum()
        if num_nan / num_data < PARSING_NAN_FRACTION_THRESHOLD:
            assert numeric_data.dtype.kind in ('f', 'i')
            dtype = numeric_data.dtype
            is_nan = num_nan > 0
    elif dtype.kind in ('f', 'i'):
        is_nan = data[name].isna().any()

    # Return numeric value and handle NaNs if necessary
    if dtype.kind in ('f', 'i'):
        value = module.add_module(module=ContinuousValue, name=name)
        if is_nan:
            value = module.add_module(
                module=NanValue, name=name, value=value, capacity=module.capacity
            )
        return value

    # ========== Fallback values ==========

    # Enumeration value if strictly increasing
    if dtype.kind != 'f' and num_unique == num_data and data[name].is_monotonic_increasing:
        value = module.add_module(module=EnumerationValue, name=name)

    # Sampling value otherwise
    else:
        value = module.add_module(module=SamplingValue, name=name)

    return value<|MERGE_RESOLUTION|>--- conflicted
+++ resolved
@@ -93,13 +93,10 @@
             module=CategoricalValue, name=name, categories=[False, True], capacity=module.capacity
         )
 
-<<<<<<< HEAD
-=======
     # Continuous value if integer (reduced variability makes similarity-categorical fallback more likely)
     elif dtype.kind == 'i':
         value = module.add_module(module=ContinuousValue, name=name, integer=True)
 
->>>>>>> 10e83a66
     # Categorical value if object type has attribute 'categories'
     elif dtype.kind == 'O' and hasattr(dtype, 'categories'):
         # is_nan = data[name].isna().any()
@@ -119,7 +116,6 @@
                 is_nan = num_nan > 0
         except ValueError:
             pass
-<<<<<<< HEAD
 
     # Similarity-based categorical value if not too many distinct values
     elif num_unique <= sqrt(num_data):
@@ -137,25 +133,6 @@
 
     # ========== Numeric value ==========
 
-=======
-
-    # Similarity-based categorical value if not too many distinct values
-    elif num_unique <= sqrt(num_data):
-        value = module.add_module(
-            module=CategoricalValue, name=name, capacity=module.capacity, similarity_based=True
-        )
-
-    # Return non-numeric value and handle NaNs if necessary
-    if value is not None:
-        if is_nan:
-            value = module.add_module(
-                module=NanValue, name=name, value=value, capacity=module.capacity
-            )
-        return value
-
-    # ========== Numeric value ==========
-
->>>>>>> 10e83a66
     # Try parsing if object type
     if dtype.kind == 'O':
         numeric_data = pd.to_numeric(data[name], errors='coerce')
