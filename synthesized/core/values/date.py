import pandas as pd
import tensorflow as tf

from .categorical import CategoricalValue
from .continuous import ContinuousValue
from ..module import tensorflow_name_scoped


class DateValue(ContinuousValue):

    def __init__(self, name, capacity=None, embedding_size=None, start_date=None, min_date=None):
        super().__init__(name=name)

        assert start_date is None or min_date is None
        self.start_date = start_date
        self.min_date = min_date

        self.pd_types = ('M',)
        self.pd_cast = (lambda x: pd.to_datetime(x))

        self.hour = self.add_module(
            module=CategoricalValue, name=(self.name + '-hour'), categories=24, capacity=capacity,
            embedding_size=embedding_size
        )
        self.dow = self.add_module(
            module=CategoricalValue, name=(self.name + '-dow'), categories=7, capacity=capacity,
            embedding_size=embedding_size
        )
        self.day = self.add_module(
            module=CategoricalValue, name=(self.name + '-day'), categories=31, capacity=capacity,
            embedding_size=embedding_size
        )
        self.month = self.add_module(
            module=CategoricalValue, name=(self.name + '-month'), categories=12, capacity=capacity,
            embedding_size=embedding_size
        )

    def __str__(self):
        string = super().__str__()
        string = 'date-' + string
        return string

    def specification(self):
        spec = super().specification()
        spec.update(
            hour=self.hour.specification(), dow=self.dow.specification(),
            day=self.day.specification(), month=self.month.specification()
        )
        return spec

    def input_size(self):
        return super().input_size() + self.hour.input_size() + self.dow.input_size() + \
            self.day.input_size() + self.month.input_size()

    def output_size(self):
        return super().output_size()

    def input_labels(self):
        yield from super().input_labels()
        yield from self.hour.input_labels()
        yield from self.dow.input_labels()
        yield from self.day.input_labels()
        yield from self.month.input_labels()

    def placeholders(self):
        yield from super().placeholders()
        yield from self.hour.placeholders()
        yield from self.dow.placeholders()
        yield from self.day.placeholders()
        yield from self.month.placeholders()

    def extract(self, data):
        if data[self.name].dtype.kind != 'M':
            data.loc[:, self.name] = pd.to_datetime(data[self.name])

        if data[self.name].is_monotonic:
            if self.start_date is None:
                self.start_date = data[self.name][0]
                assert self.start_date == data[self.name].min()
            elif data[self.name][0] < self.start_date:
                raise NotImplementedError
            previous_date = data[self.name].copy()
            previous_date[0] = self.start_date
            previous_date[1:] = previous_date[:-1]
            data.loc[:, self.name] = (data[self.name] - previous_date).dt.total_seconds() / (24 * 60 * 60)

        else:
            if self.min_date is None:
                self.min_date = data[self.name].min()
            elif data[self.name].min() != self.min_date:
                raise NotImplementedError
            data.loc[:, self.name] = (data[self.name] - self.min_date).dt.total_seconds() / (24 * 60 * 60)

        super().extract(data=data)

    def preprocess(self, data):
        if data[self.name].dtype.kind != 'M':
            data.loc[:, self.name] = pd.to_datetime(data[self.name])
        data.loc[:, self.name + '-hour'] = data[self.name].dt.hour
        data.loc[:, self.name + '-dow'] = data[self.name].dt.weekday
        data.loc[:, self.name + '-day'] = data[self.name].dt.day - 1
        data.loc[:, self.name + '-month'] = data[self.name].dt.month - 1
        if self.start_date is not None:
            previous_date = data[self.name].copy()
            previous_date[0] = self.start_date
            previous_date[1:] = previous_date[:-1]
            data.loc[:, self.name] = (data[self.name] - previous_date).dt.total_seconds() / (24 * 60 * 60)
        else:
            data.loc[:, self.name] = (data[self.name] - self.min_date).dt.total_seconds() / (24 * 60 * 60)
        return super().preprocess(data=data)

    def postprocess(self, data):
        data = super().postprocess(data=data)
        data.loc[:, self.name] = pd.to_timedelta(arg=data[self.name], unit='D')
        if self.start_date is not None:
            data.loc[:, self.name] = self.start_date + data[self.name].cumsum(axis=0)
        else:
            data.loc[:, self.name] += self.min_date
        return data

    def features(self, x=None):
        features = super().features(x=x)
        features.update(self.hour.features(x=x))
        features.update(self.dow.features(x=x))
        features.update(self.day.features(x=x))
        features.update(self.month.features(x=x))
        return features

    @tensorflow_name_scoped
    def input_tensor(self, feed=None):
        delta = super().input_tensor(feed=feed)
        hour = self.hour.input_tensor(feed=feed)
        dow = self.dow.input_tensor(feed=feed)
        day = self.day.input_tensor(feed=feed)
        month = self.month.input_tensor(feed=feed)
        x = tf.concat(values=(delta, hour, dow, day, month), axis=1)
        return x

<<<<<<< HEAD
    # skip last and assume absolute value
=======
    # TODO: skip last and assume absolute value
    # def tf_loss(self, x, feed=None):
>>>>>>> 2af6302a
<|MERGE_RESOLUTION|>--- conflicted
+++ resolved
@@ -136,9 +136,5 @@
         x = tf.concat(values=(delta, hour, dow, day, month), axis=1)
         return x
 
-<<<<<<< HEAD
-    # skip last and assume absolute value
-=======
     # TODO: skip last and assume absolute value
     # def tf_loss(self, x, feed=None):
->>>>>>> 2af6302a
