--- conflicted
+++ resolved
@@ -29,13 +29,8 @@
 class ContinuousValue(Value):
 
     def __init__(
-<<<<<<< HEAD
         self, name: str, distribution: str=None, distribution_params: Tuple[Any]=None, integer: bool=None, positive: bool=None,
         nonnegative: bool=None
-=======
-        self, name, distribution=None, distribution_params=None, integer=None, positive=None,
-        nonnegative=None
->>>>>>> 10e83a66
     ):
         super().__init__(name=name)
 
@@ -80,22 +75,14 @@
     def placeholders(self) -> Iterable[tf.Tensor]:
         yield self.placeholder
 
-<<<<<<< HEAD
     def extract(self, data: pd.DataFrame) -> None:
-=======
-    def extract(self, data):
->>>>>>> 10e83a66
         column = data[self.name]
 
         if column.dtype.kind not in ('f', 'i'):
             column = self.pd_cast(column)
 
         if self.integer is None:
-<<<<<<< HEAD
-            self.integer = (column.dtype.kind == 'i')
-=======
             self.integer = (column.dtype.kind == 'i') or column.apply(lambda x: x.is_integer()).all()
->>>>>>> 10e83a66
         elif self.integer and column.dtype.kind != 'i':
             raise NotImplementedError
 
@@ -209,11 +196,7 @@
 
         return data
 
-<<<<<<< HEAD
     def postprocess(self, data: pd.DataFrame) -> pd.DataFrame:
-=======
-    def postprocess(self, data):
->>>>>>> 10e83a66
         if self.distribution == 'dirac':
             data.loc[:, self.name] = self.distribution_params[0]
 
@@ -275,15 +258,9 @@
         return {self.name: x}
 
     @tensorflow_name_scoped
-<<<<<<< HEAD
     def loss(self, x: tf.Tensor, feed: Dict[str, tf.Tensor]=None, mask: tf.Tensor=None) -> tf.Tensor:
         if self.distribution == 'dirac':
             return tf.constant(value=0.0, dtype=tf.float32)
-=======
-    def loss(self, x, feed=None, mask=None):
-        if self.distribution == 'dirac':
-            return 0.0
->>>>>>> 10e83a66
 
         target = self.input_tensor(feed=feed)[:, :1]  # first value since date adds more information
         if mask is not None:
