--- conflicted
+++ resolved
@@ -27,13 +27,8 @@
 class ContinuousValue(Value):
 
     def __init__(
-<<<<<<< HEAD
         self, name, distribution=None, distribution_params=None, integer=None, positive=None,
         nonnegative=None, weight=1.0
-=======
-            self, name, distribution=None, distribution_params=None, integer=None, positive=None,
-            nonnegative=None
->>>>>>> 4383a36c
     ):
         super().__init__(name=name)
 
