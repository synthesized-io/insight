import logging
import random
import time
from random import randrange
from typing import Callable, List, Union, Dict, Optional, Tuple

import numpy as np
import pandas as pd
import tensorflow as tf

from ..common import Synthesizer
<<<<<<< HEAD
from ..common.values import Value, ValueFactory
from ..common.generative import SeriesEngine
=======
from ..common.values import Value, ValueFactory, IdentifierValue
from ..common.generative import SeriesVAE
>>>>>>> bd68e3cb
from ..common.learning_manager import LearningManager
from ..common.util import record_summaries_every_n_global_steps
from ..config import SeriesConfig
from ..metadata import DataFrameMeta, ValueMeta, IdentifierMeta

logger = logging.getLogger(__name__)
logging.basicConfig(format='%(asctime)s :: %(levelname)s :: %(message)s', level=logging.INFO)


class SeriesSynthesizer(Synthesizer):
    def __init__(
        self, df_meta: DataFrameMeta, summarizer_dir: str = None, summarizer_name: str = None,
        config: SeriesConfig = SeriesConfig(),
        # SeriesSynthesizer
        condition_labels: List[str] = None,
        # Evaluation conditions
        learning_manager: bool = False
    ):
        super(SeriesSynthesizer, self).__init__(
            name='synthesizer', summarizer_dir=summarizer_dir, summarizer_name=summarizer_name
        )
        self.df_meta = df_meta
        self.value_factory = ValueFactory(
            df_meta=df_meta, name='value_factory', conditions=condition_labels, config=config.value_factory_config
        )
        if config.lstm_mode not in ('lstm', 'vrae', 'rdssm'):
            raise NotImplementedError
        self.lstm_mode = config.lstm_mode
        self.max_seq_len = config.max_seq_len

        self.batch_size = config.batch_size
        self.tf_batch_size = tf.Variable(initial_value=config.batch_size, dtype=tf.int64)
        self.increase_batch_size_every = config.increase_batch_size_every
        self.max_batch_size: int = config.max_batch_size if config.max_batch_size else config.batch_size

        # VAE
        self.engine = SeriesEngine(
            name='vae', values=self.get_values(), conditions=self.get_conditions(),
            identifier_label=self.df_meta.id_index_name, identifier_value=self.value_factory.identifier_value,
            encoding=self.lstm_mode, latent_size=config.latent_size,
            network=config.network, capacity=config.capacity, num_layers=config.num_layers,
            residual_depths=config.residual_depths,
            batch_norm=config.batch_norm, activation=config.activation, series_dropout=config.series_dropout,
            optimizer=config.optimizer, learning_rate=tf.constant(config.learning_rate, dtype=tf.float32),
            decay_steps=config.decay_steps, decay_rate=config.decay_rate, initial_boost=config.initial_boost,
            clip_gradients=config.clip_gradients,
            beta=config.beta, weight_decay=config.weight_decay
        )

        # Input argument placeholder for num_rows
        self.num_rows: Optional[tf.Tensor] = None

        # Output DF
        self.synthesized: Optional[Dict[str, tf.Tensor]] = None

        # Learning Manager
        self.learning_manager: Optional[LearningManager] = None
        if learning_manager:
            self.use_engine_loss = True
            self.learning_manager = LearningManager()
            self.learning_manager.set_check_frequency(self.batch_size)
            raise NotImplementedError

    def get_values(self) -> List[Value]:
        return self.value_factory.get_values()

    def get_conditions(self) -> List[Value]:
        return self.value_factory.get_conditions()

    def get_all_values(self) -> List[Value]:
        return self.value_factory.all_values

    def get_value_meta_pairs(self) -> List[Tuple[Value, ValueMeta]]:
        return [(v, self.df_meta[v.name]) for v in self.value_factory.all_values]

    def get_condition_meta_pairs(self) -> List[Tuple[Value, ValueMeta]]:
        return [(v, self.df_meta[v.name]) for v in self.value_factory.get_conditions()]

    def get_losses(self, data: Dict[str, tf.Tensor]) -> Dict[str, tf.Tensor]:
        # total_loss = self.engine.loss(data)
        losses = {
            'total-loss': self.engine.total_loss,
            'kl-loss': self.engine.kl_loss,
            'regularization-loss': self.engine.regularization_loss,
            'reconstruction-loss': self.engine.reconstruction_loss
        }
        return losses

    def get_data_feed_dict(self, df: pd.DataFrame) -> Dict[str, tf.Tensor]:
        data = {
            value.name: tf.stack(
                [tf.constant(df[name], dtype=value.dtype) for name in meta.learned_input_columns()],
                axis=-1
            )
            for value, meta in self.get_value_meta_pairs()
        }
        return data

<<<<<<< HEAD
    def get_groups_feed_dict(self, df: pd.DataFrame) -> Tuple[List[Dict[str, tf.Tensor]], List[int]]:
        if self.df_meta.id_index is None:
=======
    def get_groups_feed_dict(self, df: pd.DataFrame) -> Tuple[List[Dict[str, List[tf.Tensor]]], List[int]]:
        if self.df_meta.id_index_name is None:
>>>>>>> bd68e3cb
            num_data = [len(df)]
            groups = [{
                value.name: tf.stack(
                    [tf.constant(df[name], dtype=value.dtype) for name in meta.learned_input_columns()],
                    axis=-1
                )
                for value, meta in self.get_value_meta_pairs()
            }]

        else:
            groups = [group[1] for group in df.groupby(by=self.df_meta.id_index_name)]
            num_data = [len(group) for group in groups]
            for n in range(len(groups)):
                groups[n] = {
<<<<<<< HEAD
                    value.name: tf.stack(
                        [tf.constant(groups[n][name], dtype=value.dtype) for name in meta.learned_input_columns()],
                        axis=-1
                    )
=======
                    value.name: [
                        tf.constant(groups[n][name], dtype=value.dtype)
                        for name in (meta.learned_input_columns()
                                     if not isinstance(meta, IdentifierMeta)
                                     else [meta.name])
                    ]
>>>>>>> bd68e3cb
                    for value, meta in self.get_value_meta_pairs()
                }

        return groups, num_data

    def get_group_feed_dict(self, groups, num_data, max_seq_len=None, group=None) -> Dict[str, tf.Tensor]:
        group = group if group is not None else randrange(len(num_data))
        data = groups[group]

        if max_seq_len and num_data[group] > max_seq_len:
            start = randrange(num_data[group] - max_seq_len)
            batch = tf.range(start, start + max_seq_len)
        else:
            batch = tf.range(num_data[group])

        feed_dict = {name: tf.nn.embedding_lookup(params=val, ids=batch) for name, val in data.items()}

        return feed_dict

    def specification(self) -> dict:
        spec = super().specification()
        spec.update(
            values=[value.specification() for value in self.value_factory.get_values()],
            conditions=[value.specification() for value in self.value_factory.get_conditions()],
            engine=self.engine.specification(), batch_size=self.batch_size
        )
        return spec

    def preprocess(self, df: pd.DataFrame) -> pd.DataFrame:
        df = self.df_meta.preprocess(df)
        return df

    def learn(
        self, df_train: pd.DataFrame, num_iterations: Optional[int],
        callback: Callable[[Synthesizer, int, dict], bool] = Synthesizer.logging,
        callback_freq: int = 0, print_status_freq: int = 10, timeout: int = 2500
    ) -> None:

        t_start = time.time()

        assert num_iterations or self.learning_manager, "'num_iterations' must be set if learning_manager=False"

        df_train = df_train.copy()
        df_train = self.df_meta.preprocess(df_train, max_workers=None).reset_index()

        groups, num_data = self.get_groups_feed_dict(df_train)
        max_seq_len = min(min(num_data), self.max_seq_len)

        with record_summaries_every_n_global_steps(callback_freq, self.global_step):
            keep_learning = True
            iteration = 1
            while keep_learning:

                feed_dicts = [self.get_group_feed_dict(groups, num_data, max_seq_len=max_seq_len)
                              for _ in range(self.batch_size)]
                # TODO: Code below will fail if sequences don't have same shape.
                feed_dict = {
<<<<<<< HEAD
                    value.name: tf.stack([fd[value.name] for fd in feed_dicts], axis=0)
=======
                    value.name: [
                        tf.stack([fd[value.name][n] for fd in feed_dicts], axis=0)
                        for n, name in enumerate(
                            self.df_meta[value.name].learned_input_columns() if not isinstance(value, IdentifierValue)
                            else [value.name]
                        )
                    ]
>>>>>>> bd68e3cb
                    for value in self.get_all_values()
                }

                if callback is not None and callback_freq > 0 and (
                    iteration == 1 or iteration == num_iterations or iteration % callback_freq == 0
                ):
                    if self.writer is not None and iteration == 1:
                        tf.summary.trace_on(graph=True, profiler=False)
                        self.engine.learn(xs=feed_dict)
                        tf.summary.trace_export(name="Learn", step=self.global_step)
                        tf.summary.trace_off()
                    else:
                        self.engine.learn(xs=feed_dict)

                    # if callback(self, iteration, self.engine.losses) is True:
                    #     return
                else:
                    self.engine.learn(xs=feed_dict)

                if print_status_freq > 0 and iteration % print_status_freq == 0:
                    self._print_learn_stats(self.get_losses(feed_dict), iteration)

                # Increment iteration number, and check if we reached max num_iterations
                iteration += 1
                if num_iterations:
                    keep_learning = iteration < num_iterations

                self.global_step.assign_add(1)

                if time.time() - t_start >= timeout:
                    break

        # return [value_data[batch] for value_data in data.values()], synth

    def _print_learn_stats(self, fetched, iteration):
        print('ITERATION {iteration} :: Loss: total={loss:.4f} ({losses})'.format(
            iteration=(iteration), loss=fetched['total-loss'], losses=', '.join(
                '{name}={loss:.4f}'.format(name=name, loss=loss)
                for name, loss in fetched.items()
            )
        ))

    def synthesize(
            self, num_rows: int, conditions: Union[dict, pd.DataFrame] = None,
            progress_callback: Callable[[int], None] = None, num_series: int = 1
    ) -> pd.DataFrame:
        """Synthesize a dataset from the learned model

        Args:
            num_rows: Length of the synthesized series.
            num_series: Number of series to synthesize.
            conditions: Conditions.
            progress_callback: Progress bar callback.

        Returns: Synthesized dataframe.
        """
        series_length = num_rows
        df_conditions = self.df_meta.preprocess_by_name(conditions, [c.name for c in self.get_conditions()])
        columns = self.df_meta.columns

        feed_dict = self.get_conditions_feed_dict(df_conditions, series_length, batch_size=None)
        synthesized = None

        # Get identifiers to iterate
        if self.value_factory.identifier_value and num_series > self.value_factory.identifier_value.num_identifiers:
            raise ValueError("Number of series to synthesize is bigger than original dataset.")

        with record_summaries_every_n_global_steps(0, self.global_step):
            for identifier in random.sample(range(num_series), num_series):
                tf_identifier = tf.constant([identifier])
                other = self.engine.synthesize(tf.constant(series_length, dtype=tf.int64), cs=feed_dict,
                                               identifier=tf_identifier)
                other = self.df_meta.split_outputs(other)
                other = pd.DataFrame.from_dict(other)
                if synthesized is None:
                    synthesized = other
                else:
                    synthesized = synthesized.append(other, ignore_index=True)

        df_synthesized = pd.DataFrame.from_dict(synthesized)
        df_synthesized = self.df_meta.postprocess(df=df_synthesized, max_workers=None)[columns]

        return df_synthesized

    def encode(self, df_encode: pd.DataFrame, conditions: Union[dict, pd.DataFrame] = None,
               n_forecast: int = 0) -> Tuple[pd.DataFrame, pd.DataFrame]:

        if conditions is not None:
            raise NotImplementedError

        columns = self.df_meta.columns
        df_encode = df_encode.copy()
        df_encode = self.df_meta.preprocess(df_encode)

        groups, num_data = self.get_groups_feed_dict(df_encode)

        encoded, decoded = None, None

        for i in range(len(groups)):

            feed_dict = self.get_group_feed_dict(groups, num_data, group=i)
            encoded_i, decoded_i = self.engine.encode(xs=feed_dict, cs=dict(), n_forecast=n_forecast)
            if len(encoded_i['sample'].shape) == 1:
                encoded_i['sample'] = tf.expand_dims(encoded_i['sample'], axis=0)

<<<<<<< HEAD
            if self.df_meta.id_index:
                identifier = feed_dict[self.df_meta.id_index]
                decoded_i[self.df_meta.id_index] = tf.tile([identifier], [num_data[i] + n_forecast])
=======
            if self.df_meta.id_index_name:
                identifier = feed_dict[self.df_meta.id_index_name][0]
                decoded_i[self.df_meta.id_index_name] = tf.tile([identifier], [num_data[i] + n_forecast])
>>>>>>> bd68e3cb

            if not encoded or not decoded:
                encoded, decoded = encoded_i, decoded_i
            else:
                for k in encoded.keys():
                    encoded[k] = tf.concat((encoded[k], encoded_i[k]), axis=0)
                for k in decoded.keys():
                    decoded[k] = tf.concat((decoded[k], decoded_i[k]), axis=0)

        if not decoded or not encoded:
            return pd.DataFrame(), pd.DataFrame()

        decoded = self.df_meta.split_outputs(decoded)
        df_synthesized = pd.DataFrame.from_dict(decoded)[columns]
        df_synthesized = self.df_meta.postprocess(df=df_synthesized)

        latent = np.concatenate((encoded['sample'], encoded['mean'], encoded['std']), axis=1)

        df_encoded = pd.DataFrame.from_records(
            latent, columns=[f"{ls}_{n}" for ls in ['l', 'm', 's'] for n in range(encoded['sample'].shape[1])])

        return df_encoded, df_synthesized<|MERGE_RESOLUTION|>--- conflicted
+++ resolved
@@ -9,13 +9,8 @@
 import tensorflow as tf
 
 from ..common import Synthesizer
-<<<<<<< HEAD
-from ..common.values import Value, ValueFactory
+from ..common.values import Value, ValueFactory, IdentifierValue
 from ..common.generative import SeriesEngine
-=======
-from ..common.values import Value, ValueFactory, IdentifierValue
-from ..common.generative import SeriesVAE
->>>>>>> bd68e3cb
 from ..common.learning_manager import LearningManager
 from ..common.util import record_summaries_every_n_global_steps
 from ..config import SeriesConfig
@@ -114,13 +109,8 @@
         }
         return data
 
-<<<<<<< HEAD
     def get_groups_feed_dict(self, df: pd.DataFrame) -> Tuple[List[Dict[str, tf.Tensor]], List[int]]:
-        if self.df_meta.id_index is None:
-=======
-    def get_groups_feed_dict(self, df: pd.DataFrame) -> Tuple[List[Dict[str, List[tf.Tensor]]], List[int]]:
         if self.df_meta.id_index_name is None:
->>>>>>> bd68e3cb
             num_data = [len(df)]
             groups = [{
                 value.name: tf.stack(
@@ -135,19 +125,11 @@
             num_data = [len(group) for group in groups]
             for n in range(len(groups)):
                 groups[n] = {
-<<<<<<< HEAD
-                    value.name: tf.stack(
-                        [tf.constant(groups[n][name], dtype=value.dtype) for name in meta.learned_input_columns()],
-                        axis=-1
-                    )
-=======
-                    value.name: [
-                        tf.constant(groups[n][name], dtype=value.dtype)
-                        for name in (meta.learned_input_columns()
-                                     if not isinstance(meta, IdentifierMeta)
-                                     else [meta.name])
-                    ]
->>>>>>> bd68e3cb
+                    value.name: tf.stack([
+                        tf.constant(groups[n][name], dtype=value.dtype) for name in (
+                            meta.learned_input_columns() if not isinstance(meta, IdentifierMeta) else [meta.name]
+                        )
+                    ], axis=-1)
                     for value, meta in self.get_value_meta_pairs()
                 }
 
@@ -205,17 +187,7 @@
                               for _ in range(self.batch_size)]
                 # TODO: Code below will fail if sequences don't have same shape.
                 feed_dict = {
-<<<<<<< HEAD
                     value.name: tf.stack([fd[value.name] for fd in feed_dicts], axis=0)
-=======
-                    value.name: [
-                        tf.stack([fd[value.name][n] for fd in feed_dicts], axis=0)
-                        for n, name in enumerate(
-                            self.df_meta[value.name].learned_input_columns() if not isinstance(value, IdentifierValue)
-                            else [value.name]
-                        )
-                    ]
->>>>>>> bd68e3cb
                     for value in self.get_all_values()
                 }
 
@@ -321,15 +293,9 @@
             if len(encoded_i['sample'].shape) == 1:
                 encoded_i['sample'] = tf.expand_dims(encoded_i['sample'], axis=0)
 
-<<<<<<< HEAD
-            if self.df_meta.id_index:
-                identifier = feed_dict[self.df_meta.id_index]
-                decoded_i[self.df_meta.id_index] = tf.tile([identifier], [num_data[i] + n_forecast])
-=======
             if self.df_meta.id_index_name:
-                identifier = feed_dict[self.df_meta.id_index_name][0]
+                identifier = feed_dict[self.df_meta.id_index_name]
                 decoded_i[self.df_meta.id_index_name] = tf.tile([identifier], [num_data[i] + n_forecast])
->>>>>>> bd68e3cb
 
             if not encoded or not decoded:
                 encoded, decoded = encoded_i, decoded_i
