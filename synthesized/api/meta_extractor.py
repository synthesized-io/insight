--- conflicted
+++ resolved
@@ -4,11 +4,7 @@
 import pandas as pd
 
 from .data_frame_meta import DataFrameMeta
-<<<<<<< HEAD
-from ..config import AddressLabels, BankParams, MetaExtractorConfig, PersonLabels
-=======
-from ..config import AddressParams, BankLabels, MetaExtractorConfig, PersonLabels
->>>>>>> 419ef1f8
+from ..config import AddressLabels, BankLabels, MetaExtractorConfig, PersonLabels
 from ..metadata import MetaExtractor as _MetaExtractor
 from ..metadata import TypeOverride
 
@@ -28,11 +24,7 @@
             cls, df: pd.DataFrame, config: MetaExtractorConfig = MetaExtractorConfig(),
             column_aliases: Dict[str, str] = None, associations: Dict[str, List[str]] = None,
             type_overrides: Dict[str, TypeOverride] = None,
-<<<<<<< HEAD
-            address_params: AddressLabels = None, bank_params: BankParams = None, person_params: PersonLabels = None
-=======
-            address_params: AddressParams = None, bank_params: BankLabels = None, person_params: PersonLabels = None
->>>>>>> 419ef1f8
+            address_params: AddressLabels = None, bank_params: BankLabels = None, person_params: PersonLabels = None
     ) -> DataFrameMeta:
         """Extracts the DataFrame metadata with the provided configuration options.
 
@@ -61,11 +53,7 @@
     def extract_dataframe_meta(
             self, df: pd.DataFrame, column_aliases: Dict[str, str] = None,
             associations: Dict[str, List[str]] = None, type_overrides: Dict[str, TypeOverride] = None,
-<<<<<<< HEAD
-            address_params: AddressLabels = None, bank_params: BankParams = None, person_params: PersonLabels = None
-=======
-            address_params: AddressParams = None, bank_params: BankLabels = None, person_params: PersonLabels = None
->>>>>>> 419ef1f8
+            address_params: AddressLabels = None, bank_params: BankLabels = None, person_params: PersonLabels = None
     ) -> DataFrameMeta:
         """Extracts the DataFrame metadata with the instance's configuration options.
 
