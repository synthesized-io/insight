--- conflicted
+++ resolved
@@ -13,11 +13,7 @@
 from .values import (AddressMeta, AssociationMeta, BankNumberMeta, CategoricalMeta, ConstantMeta, ContinuousMeta,
                      DateMeta, EnumerationMeta, FormattedStringMeta, IdentifierMeta, NanMeta, PersonMeta, SamplingMeta,
                      TimeIndexMeta, ValueMeta)
-<<<<<<< HEAD
-from ..config import AddressLabels, BankParams, FormattedStringParams, MetaExtractorConfig, PersonLabels
-=======
-from ..config import AddressParams, BankLabels, FormattedStringParams, MetaExtractorConfig, PersonLabels
->>>>>>> 419ef1f8
+from ..config import AddressLabels, BankLabels, FormattedStringParams, MetaExtractorConfig, PersonLabels
 
 logger = logging.getLogger(__name__)
 
@@ -41,11 +37,7 @@
             column_aliases: Dict[str, str] = None, associations: Dict[str, List[str]] = None,
             type_overrides: Dict[str, TypeOverride] = None,
             find_rules: Union[str, List[str]] = None,
-<<<<<<< HEAD
-            address_params: AddressLabels = None, bank_params: BankParams = None,
-=======
-            address_params: AddressParams = None, bank_params: BankLabels = None,
->>>>>>> 419ef1f8
+            address_params: AddressLabels = None, bank_params: BankLabels = None,
             person_params: PersonLabels = None, formatted_string_params: FormattedStringParams = None,
     ) -> DataFrameMeta:
         extractor = cls(config)
@@ -62,11 +54,7 @@
             column_aliases: Dict[str, str] = None, associations: Dict[str, List[str]] = None,
             type_overrides: Dict[str, TypeOverride] = None,
             find_rules: Union[str, List[str]] = None,
-<<<<<<< HEAD
-            address_params: AddressLabels = None, bank_params: BankParams = None,
-=======
-            address_params: AddressParams = None, bank_params: BankLabels = None,
->>>>>>> 419ef1f8
+            address_params: AddressLabels = None, bank_params: BankLabels = None,
             person_params: PersonLabels = None, formatted_string_params: FormattedStringParams = None
     ) -> DataFrameMeta:
         column_aliases = column_aliases or dict()
@@ -103,13 +91,8 @@
         return DataFrameMeta(values=values, id_value=identifier_value, time_value=time_value,
                              column_aliases=column_aliases, association_meta=association_meta)
 
-<<<<<<< HEAD
     def _identify_annotations(self, df: pd.DataFrame, address_params: AddressLabels = None,
-                              bank_params: BankParams = None, person_params: PersonLabels = None,
-=======
-    def _identify_annotations(self, df: pd.DataFrame, address_params: AddressParams = None,
                               bank_params: BankLabels = None, person_params: PersonLabels = None,
->>>>>>> 419ef1f8
                               formatted_string_params: FormattedStringParams = None) -> List[ValueMeta]:
 
         values: List[ValueMeta] = []
