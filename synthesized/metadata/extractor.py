import enum
import logging
from math import sqrt, log
from typing import Dict, List, Optional, Tuple, Union

import numpy as np
import pandas as pd
import treelib as tl
from dataclasses import fields

from .address import AddressMeta
from .association import AssociationMeta
from .bank import BankNumberMeta
from .categorical import CategoricalMeta
from .compound_address import CompoundAddressMeta
from .constant import ConstantMeta
from .continuous import ContinuousMeta
<<<<<<< HEAD
from .date import DateMeta, TimeIndexMeta
from .identifier import IdentifierMeta
=======
from .data_frame import DataFrameMeta
from .date import DateMeta
>>>>>>> a05b9e69
from .enumeration import EnumerationMeta
from .identifier import IdentifierMeta
from .identify_rules import identify_rules
from .nan import NanMeta
from .person import PersonMeta
from .sampling import SamplingMeta
from .value_meta import ValueMeta
from ..config import MetaExtractorConfig, AddressParams, BankParams, CompoundAddressParams, PersonParams

logger = logging.getLogger(__name__)


class TypeOverride(enum.Enum):
    ID = 'ID'
    DATE = 'DATE'
    CATEGORICAL = 'CATEGORICAL'
    CONTINUOUS = 'CONTINUOUS'
    ENUMERATION = 'ENUMERATION'


class MetaExtractor:
    def __init__(self, config: MetaExtractorConfig = MetaExtractorConfig()):
        self.config = config

    @classmethod
    def extract(
            cls, df: pd.DataFrame, config: MetaExtractorConfig = MetaExtractorConfig(),
            id_index: str = None, time_index: str = None,
            column_aliases: Dict[str, str] = None, associations: Dict[str, List[str]] = None,
            type_overrides: Dict[str, TypeOverride] = None,
            find_rules: Union[str, List[str]] = None, produce_nans_for: List[str] = None,
            address_params: AddressParams = None, bank_params: BankParams = None,
            compound_address_params: CompoundAddressParams = None,
            person_params: PersonParams = None
    ) -> DataFrameMeta:
        extractor = cls(config)
        dataframe_meta = extractor.extract_dataframe_meta(
            df=df, id_index=id_index, time_index=time_index, column_aliases=column_aliases, associations=associations,
            type_overrides=type_overrides, find_rules=find_rules, produce_nans_for=produce_nans_for,
            address_params=address_params, bank_params=bank_params, compound_address_params=compound_address_params,
            person_params=person_params
        )
        return dataframe_meta

    def extract_dataframe_meta(
            self, df: pd.DataFrame, id_index: str = None, time_index: str = None,
            column_aliases: Dict[str, str] = None, associations: Dict[str, List[str]] = None,
            type_overrides: Dict[str, TypeOverride] = None,
            find_rules: Union[str, List[str]] = None, produce_nans_for: List[str] = None,
            address_params: AddressParams = None, bank_params: BankParams = None,
            compound_address_params: CompoundAddressParams = None,
            person_params: PersonParams = None
    ) -> DataFrameMeta:
        column_aliases = column_aliases or dict()
        associations = associations or dict()
        type_overrides = type_overrides or dict()
        find_rules = find_rules or list()
        produce_nans_for = produce_nans_for or list()

        values: List[ValueMeta] = list()
        identifier_value: Optional[IdentifierMeta] = None
        time_value: Optional[TimeIndexMeta] = None

        df = df.copy()

        if id_index is not None:
            identifier_value = IdentifierMeta(id_index)
            logger.debug("Adding column %s (%s:%s) as %s for id_value.", id_index, df[id_index].dtype,
                         df[id_index].dtype.kind, identifier_value.__class__.__name__)
            identifier_value.extract(df)
            identifier_value.set_index(df)
        if time_index is not None:
            time_value = TimeIndexMeta(time_index)
            time_value.extract(df)
            time_value.set_index(df)

        if person_params is not None:
            values.extend(self._identify_annotations(df, 'person', person_params, self.config.person_meta_config))
        if bank_params is not None:
            values.extend(self._identify_annotations(df, 'bank', bank_params))
        if address_params is not None:
            values.extend(self._identify_annotations(df, 'address', address_params, self.config.address_meta_config))
        if compound_address_params is not None:
            values.extend(self._identify_annotations(df, 'compound_address', compound_address_params))

        values.extend(self._identify_values(df, column_aliases, type_overrides, find_rules, produce_nans_for))

        association_meta = self.create_associations(values, associations)

        return DataFrameMeta(values=values, id_value=identifier_value, time_value=time_value,
                             column_aliases=column_aliases, association_meta=association_meta)

    @staticmethod
    def _identify_annotations(df: pd.DataFrame, annotation: str, params, config=None):
        labels = {f.name: _get_formated_label(params.__getattribute__(f.name)) for f in fields(params)}

        labels_matrix = _get_labels_matrix([label for label in labels.values()])
        values: List[Optional[ValueMeta]] = list()

        string_to_meta = {
            'bank': BankNumberMeta, 'address': AddressMeta, 'person': PersonMeta,
            'compound_address': CompoundAddressMeta
        }

        if len(labels_matrix) > 0:
            for i, bank in enumerate(labels_matrix):
                kwargs = {k: v[i] if v is not None else None for k, v in labels.items()}
                if config is not None:
                    kwargs['config'] = config
                value = string_to_meta[annotation](
                    name=f'{annotation}_{i}', **kwargs
                )
                values.append(value)

            for value in values:
                value.extract(df=df)

            df.drop(labels=[label for label in np.concatenate(labels_matrix) if label], axis=1, inplace=True)

        return values

    def _identify_values(self, df: pd.DataFrame, column_aliases: Dict[str, str],
                         type_overrides: Dict[str, TypeOverride], find_rules: Union[str, List[str]],
                         produce_nans_for: List[str]):

        values: List[ValueMeta] = list()

        for name in df.columns:
            value: Optional[ValueMeta]
            # we are skipping aliases
            if name in column_aliases:
                logger.debug("Skipping aliased column %s.", name)
                continue
            if name in type_overrides:
                forced_type = type_overrides[name]
                logger.debug("Type Overriding column %s to %s.", name, forced_type)
                if forced_type == TypeOverride.CATEGORICAL:
                    value = CategoricalMeta(name, produce_nans=name in produce_nans_for)
                elif forced_type == TypeOverride.CONTINUOUS:
                    value = ContinuousMeta(name)
                    if any(pd.to_numeric(df[name]).isna()):
                        value = NanMeta(name, value, produce_nans=name in produce_nans_for)
                elif forced_type == TypeOverride.DATE:
                    value = DateMeta(name)
                elif forced_type == TypeOverride.ENUMERATION:
                    value = EnumerationMeta(name)
                else:
                    assert False
            else:
                try:
                    identified_value, reason = self.identify_value(
                        col=df[name], name=name, produce_nans=name in produce_nans_for
                    )
                    # None means the value has already been detected:
                    if identified_value is None:
                        continue

                    logger.debug("Identified column %s (%s:%s) as %s. Reason: %s", name, df[name].dtype,
                                 df[name].dtype.kind, identified_value.__class__.__name__, reason)
                except Exception as e:
                    logger.error("Failed to identify column %s (%s:%s).", name, df[name].dtype,
                                 df[name].dtype.kind)
                    raise e

                value = identified_value

            values.append(value)

        # Automatic extraction of specification parameters
        df = df.copy()

        for value in values:
            value.extract(df=df)

        # Identify deterministic rules
        values = identify_rules(values=values, df=df, tests=find_rules)
        return values

    @staticmethod
    def create_associations(value_metas, associations):

        associates = []
        association_groups = []
        association_tree = tl.Tree()
        association_meta: Optional[AssociationMeta] = None

        if associations is not None:
            association_tree.create_node('root', 'root')
            for n, nodes in associations.items():
                if association_tree.get_node(n) is None:
                    association_tree.create_node(n, n, 'root')
                for m in nodes:
                    if association_tree.get_node(m) is None:
                        association_tree.create_node(m, m, n)
                    else:
                        association_tree.move_node(m, n)
            logger.debug(f"Created association tree: {association_tree}")

            associates.extend([n for n in association_tree.expand_tree('root')][1:])
            association_groups.extend([st[1:] for st in association_tree.paths_to_leaves()])

        associated_values = []

        for meta in value_metas:

            if meta.name in associates:
                if isinstance(meta, CategoricalMeta):
                    associated_values.append(meta)
                else:
                    raise ValueError(f"Associated value ({meta.name}) is not a categorical value.")

        if len(associated_values) > 0:
            association_meta = AssociationMeta(values=associated_values, associations=association_groups)

        return association_meta

    def identify_value(self, col: pd.Series, name: str, produce_nans: bool
                       ) -> Tuple[Optional[ValueMeta], Optional[str]]:
        """Autodetect the type of a column and assign a name.

        Returns: Detected value or None which means that the value has already been detected before.

        """
        if str(col.dtype) == 'category':
            col = col.astype(object).infer_objects()

        value: Optional[ValueMeta] = None
        reason: str = ""

        # ========== Non-numeric values ==========

        num_data = len(col)
        num_unique = col.nunique(dropna=False)

        excl_nan_dtype = col[col.notna()].infer_objects().dtype

        if num_unique <= 1:
            return ConstantMeta(name), "num_unique <= 1. "

        # Categorical value if small number of distinct values
        elif num_unique <= self.config.categorical_threshold_log_multiplier * log(num_data):
            # is_nan = df.isna().any()
            if _column_does_not_contain_genuine_floats(col):
                if num_unique > 2:
                    value = CategoricalMeta(
                        name, similarity_based=True, true_categorical=True, produce_nans=produce_nans
                    )
                    reason = "Small (< log(N)) number of distinct values. "
                else:
                    value = CategoricalMeta(name, true_categorical=True, produce_nans=produce_nans)
                    reason = "Small (< log(N)) number of distinct values (= 2). "

        # Date value
        elif col.dtype.kind == 'M':  # 'm' timedelta
            value = DateMeta(name)
            reason = "Column dtype kind is 'M'. "

        # Boolean value
        elif col.dtype.kind == 'b':
            # is_nan = df.isna().any()
            value = CategoricalMeta(
                name, categories=[False, True], true_categorical=True, produce_nans=produce_nans
            )
            reason = "Column dtype kind is 'b'. "

        # Continuous value if integer (reduced variability makes similarity-categorical more likely)
        elif col.dtype.kind in ['i', 'u']:
            value = ContinuousMeta(name, integer=True)
            reason = f"Column dtype kind is '{col.dtype.kind}'. "

        # Categorical value if object type has attribute 'categories'
        elif col.dtype.kind == 'O' and hasattr(col.dtype, 'categories'):
            # is_nan = df.isna().any()
            if num_unique > 2:
                value = CategoricalMeta(name, pandas_category=True, similarity_based=True,
                                        true_categorical=True, produce_nans=produce_nans)
                reason = "Column dtype kind is 'O' and has 'categories' (> 2). "
            else:
                value = CategoricalMeta(name, pandas_category=True, true_categorical=True,
                                        produce_nans=produce_nans)
                reason = "Column dtype kind is 'O' and has 'categories' (= 2). "

        # Date value if object type can be parsed
        elif col.dtype.kind == 'O' and excl_nan_dtype.kind not in ['f', 'i']:
            try:
                date_data = pd.to_datetime(col)
                num_nan = date_data.isna().sum()
                if num_nan / num_data < self.config.parsing_nan_fraction_threshold:
                    assert date_data.dtype.kind == 'M'
                    value = DateMeta(name)
                    reason = "Column dtype is 'O' and convertable to datetime. "
            except (ValueError, TypeError, OverflowError):
                pass

        # Similarity-based categorical value if not too many distinct values
        if value is None and num_unique <= sqrt(num_data):  # num_data must be > 161 to be true.
            if _column_does_not_contain_genuine_floats(col):
                if num_unique > 2:  # note the alternative is never possible anyway.
                    value = CategoricalMeta(name, similarity_based=True, true_categorical=False)
                    reason = "Small (< sqrt(N)) number of distinct values. "

        # Return non-numeric value and handle NaNs if necessary
        if value is not None:
            return value, reason

        # ========== Numeric value ==========
        is_nan: bool = False
        # Try parsing if object type
        if col.dtype.kind == 'O':
            numeric_data = pd.to_numeric(col, errors='coerce')
            num_nan = numeric_data.isna().sum()
            if num_nan / num_data < self.config.parsing_nan_fraction_threshold:
                assert numeric_data.dtype.kind in ('f', 'i')
                is_nan = num_nan > 0
            else:
                numeric_data = col
                is_nan = col.isna().any()
        elif col.dtype.kind in ('f', 'i'):
            numeric_data = col
            is_nan = col.isna().any()
        else:
            numeric_data = None
        # Return numeric value and handle NaNs if necessary
        if numeric_data is not None and numeric_data.dtype.kind in ('f', 'i'):
            value = ContinuousMeta(name)
            reason = f"Converted to numeric dtype ({numeric_data.dtype.kind}) with success " + \
                     f"rate > {1.0 - self.config.parsing_nan_fraction_threshold}. "
            if is_nan:
                value = NanMeta(name, value, produce_nans)
                reason += " And contains NaNs. "
            return value, reason

        # ========== Fallback values ==========

        # Sampling value otherwise
        value = SamplingMeta(name)
        reason = "No other criteria met. "

        return value, reason


def _get_formated_label(label: Union[str, List[str], None]) -> Union[List[str], None]:
    """Change the format of a label, if its string return [string], otherwise return itself."""
    if isinstance(label, str):
        return [label]
    else:
        return label


def _get_labels_matrix(labels: List[Optional[List[str]]]) -> np.array:
    """From a list of labels, check if the sizes are consistent and return the matrix of labels,
    with shape (num_values, num_labels).

        e.g.: If we have 2 addresses with 5 labels the output shape will be (2, 5).

    """

    labels_len = None
    out_labels = []

    for label in labels:
        if label:
            if labels_len:
                assert labels_len == len(label), 'All labels must have the same lenght'
            else:
                labels_len = len(label)
            out_labels.append(label)

    if len(out_labels) > 0:
        return np.transpose(out_labels)
    else:
        return np.array([])


def _column_does_not_contain_genuine_floats(col: pd.Series) -> bool:
    """Returns TRUE of the input column contains genuine floats, that would exclude integers with type float.

        e.g.:
            _column_does_not_contain_genuine_floats(['A', 'B', 'C']) returns True
            _column_does_not_contain_genuine_floats([1.0, 3.0, 2.0]) returns True
            _column_does_not_contain_genuine_floats([1.0, 3.2, 2.0]) returns False

    :param col: input pd.Series
    :return: bool
    """

    return not col.dropna().apply(_is_not_integer_float).any()


def _is_not_integer_float(x) -> bool:
    """Returns whether 'x' is a float and is not integer.

        e.g.:
            _is_not_integer_float(3.0) = False
            _is_not_integer_float(3.2) = True

    :param x: input
    :return: bool
    """

    if type(x) == float:
        return not x.is_integer()
    else:
        return False<|MERGE_RESOLUTION|>--- conflicted
+++ resolved
@@ -15,13 +15,9 @@
 from .compound_address import CompoundAddressMeta
 from .constant import ConstantMeta
 from .continuous import ContinuousMeta
-<<<<<<< HEAD
+from .data_frame import DataFrameMeta
 from .date import DateMeta, TimeIndexMeta
 from .identifier import IdentifierMeta
-=======
-from .data_frame import DataFrameMeta
-from .date import DateMeta
->>>>>>> a05b9e69
 from .enumeration import EnumerationMeta
 from .identifier import IdentifierMeta
 from .identify_rules import identify_rules
