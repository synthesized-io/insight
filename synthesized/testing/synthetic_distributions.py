--- conflicted
+++ resolved
@@ -7,12 +7,8 @@
 from scipy.stats import bernoulli
 from scipy.stats import ks_2samp
 from scipy.stats import powerlaw
-<<<<<<< HEAD
 from numpy.random import exponential, normal
-from typing import Tuple, Dict
-=======
-from typing import Tuple, Dict, Type
->>>>>>> 4383a36c
+from typing import Dict, Tuple, Type
 from matplotlib.pyplot import Axes
 
 from synthesized.core import BasicSynthesizer
@@ -60,8 +56,9 @@
     return df
 
 
-<<<<<<< HEAD
-def create_two_1d_gaussians(mean1: float, std1: float, size1: int, mean2: float, std2: float, size2: int) -> pd.DataFrame:
+def create_two_1d_gaussians(
+    mean1: float, std1: float, size1: int, mean2: float, std2: float, size2: int
+) -> pd.DataFrame:
     """Creates a mixture of 1-dimensional distributions"""
     df1 = pd.DataFrame({"x": normal(loc=mean1, scale=std1, size=size1)})
     df2 = pd.DataFrame({"x": normal(loc=mean2, scale=std2, size=size2)})
@@ -88,11 +85,9 @@
     return df
 
 
-def create_gauss_line(x_range: Tuple[float, float], intercept: float, slope: float, y_std: float, size: int) -> pd.DataFrame:
-=======
-def create_gauss_line(x_range: Tuple[float, float], intercept: float, slope: float, y_std: float,
-                      size: int) -> pd.DataFrame:
->>>>>>> 4383a36c
+def create_gauss_line(
+    x_range: Tuple[float, float], intercept: float, slope: float, y_std: float, size: int
+) -> pd.DataFrame:
     """Creates a two-dimensional (axes: x,y) cloud of points around a line `y=x*slope + intercept`
      with standard deviation y_std along y axis and confined to [x_range[0], x_range[1]] along x axis"""
     x = np.random.uniform(low=x_range[0], high=x_range[1], size=size)
