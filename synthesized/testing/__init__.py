--- conflicted
+++ resolved
@@ -1,11 +1,6 @@
 from .assessor import Assessor
-<<<<<<< HEAD
 from .evaluation import Evaluation  # type: ignore
-from .linkage_attack import LinkageAttackTesting, Column
-=======
-from .evaluation import Evaluation
 from .linkage_attack import Column, LinkageAttackTesting
->>>>>>> 71ee8d34
 from .utility import UtilityTesting
 from .utility_time_series import TimeSeriesUtilityTesting
 
