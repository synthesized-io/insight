from functools import partial
from itertools import combinations

import numpy as np
import pandas as pd
from pyemd import emd_samples

from ..insight.metrics import earth_movers_distance

NEAREST_NEIGHBOUR_MULT = 0.5
ENLARGED_NEIGHBOUR_MULT = 2.0
T_CLOSENESS_DEFAULT = 0.3
K_DISTANCE_DEFAULT = 0.02
MIN_GROUP_SIZE = 250
MAX_SAMPLE_SIZE = 5_000


class Column:
    def __init__(self, key_attribute, sensitive, categorical):
        self.key_attribute = key_attribute
        self.sensitive = sensitive
        self.categorical = categorical


class LinkageAttackTesting:
    def __init__(self, df_orig, df_synth, schema):
        self.df_orig = df_orig
        self.df_synth = df_synth
        self.schema = schema

    def identify_attacks(self, t_closeness=T_CLOSENESS_DEFAULT, k_distance=K_DISTANCE_DEFAULT):
        """
        Returns a dict of attacks with keys, values that correspond to the background knowledge of an attacker
        and lead to sensitive attribute disclosure

        """
        return identify_attacks(self.df_orig, self.df_synth, self.schema, t_closeness, k_distance)

    def show_attacked_data(self, attack):
        orig_df_subset = get_df_subset(self.df_orig, attack["knowledge"], self.schema)
        synth_df_subset = get_df_subset(self.df_synth, attack["knowledge"], self.schema)
        print("attribute under attack: ", attack["target"])
        columns = list(attack["knowledge"].keys()) + [attack["target"]]
        print("\nbackground knowledge: ", list(attack["knowledge"]))
        print("\n\n original df subset: \n", orig_df_subset[columns].head())
        print("\n\n synthetic df subset: \n", synth_df_subset[columns].head())

    def eradicate_attacks(self, attacks, t_closeness=T_CLOSENESS_DEFAULT,
                          k_distance=K_DISTANCE_DEFAULT, radical=False):
        """
        Returns a dataframe cleared of all recurrent attacks

        """
        df = self.df_synth
        while len(attacks) != 0:
            print("remaining attacks : ", len(attacks))
            df = eradicate_attacks_iteration(self.df_orig, df, attacks, self.schema, t_closeness, k_distance, radical)
            attacks = identify_attacks(self.df_orig, df, self.schema, t_closeness, k_distance)
        return df


def identify_attacks(df_orig, df_synth, schema, t_closeness=T_CLOSENESS_DEFAULT, k_distance=K_DISTANCE_DEFAULT):
    """
    Returns a dict of attacks with keys, values that correspond to the background knowledge of an attacker and lead to
    sensitive attribute disclosure

    """

    columns = set(schema.keys())
    result = []
    for attrs in t_closeness_check(df_orig, schema, t_closeness):
        down, up = find_neighbour_distances(df_orig, attrs, schema)

        eq_class_synth = find_eq_class_fuzzy(df_synth, attrs, down, up, schema)
        eq_class_orig = find_eq_class_fuzzy(df_orig, attrs, down, up, schema)
        if len(eq_class_synth) == 0:
            continue

        sensitive_columns = filter(lambda column: schema[column].sensitive, columns - attrs.keys())
        for sensitive_column in sensitive_columns:
            if schema[sensitive_column].categorical:
                emd_function = earth_movers_distance
            else:
                def non_categorical_emd(df_old, df_new, column):
                    return partial(emd_samples, bins='rice')(df_old[column], df_new[column])
                emd_function = non_categorical_emd

            if emd_function(eq_class_orig, eq_class_synth, sensitive_column) < k_distance \
                    and emd_function(eq_class_synth, df_synth, sensitive_column) > t_closeness \
                    and emd_function(eq_class_orig, df_orig, sensitive_column) > t_closeness:
                attack = {
                    "knowledge": {k: {"value": v, "lower": down[k], "upper": up[k]} for k, v in attrs.items()},
                    "target": sensitive_column}
                result.append(attack)
                break
    return result


def eradicate_attacks_iteration(df_orig, df_synth, attacks, schema, t_closeness=T_CLOSENESS_DEFAULT,
                                k_distance=K_DISTANCE_DEFAULT, radical=False):
    """
    Returns a dataframe cleared of current attacks

    """

    def enlarge_boundaries(df_synth, knowledge, schema):
        new_knowledge = {}
        for k, v in knowledge.items():
            if schema[k].categorical:
                # add randomly sampled category
                new_value = np.random.choice(df_synth[k], 1)[0]
                if isinstance(v["value"], list):
                    new_value = v["value"].append(new_value)
                else:
                    new_value = [v["value"], new_value]
                new_knowledge[k] = {"value": new_value, "lower": v["lower"], "upper": v["upper"]}
            else:
                new_knowledge[k] = {"value": v["value"], "lower": v["lower"] * ENLARGED_NEIGHBOUR_MULT,
                                    "upper": v["upper"] * ENLARGED_NEIGHBOUR_MULT}
        return new_knowledge

    def clear_df(df, attacks, schema):
        ind_final = pd.Series([False] * len(df), index=df.index)
        for attack in attacks:
            ind = pd.Series([True] * len(df), index=df.index)
            for k, v in attack["knowledge"].items():
                if schema[k].categorical:
                    ind = ind & (df[k] == v["value"])
                else:
                    ind = ind & ((df[k] <= v["value"] + v["upper"] * NEAREST_NEIGHBOUR_MULT) &
                                 (df[k] >= v["value"] - v["lower"] * NEAREST_NEIGHBOUR_MULT))
            ind_final = ind_final | ind
        df = df[~ind_final]
        return df

    cleared_df = clear_df(df_synth, attacks, schema)
    if radical or (np.abs(len(df_synth) - len(cleared_df)) / len(df_synth) < 0.02):
        return cleared_df
    for attack in attacks:
        target = attack["target"]
        knowledge = attack["knowledge"]
        eq_class_synth = get_df_subset(df_synth, knowledge, schema)
        enlarged_knowledge = enlarge_boundaries(df_synth, knowledge, schema)
        eq_class_synth_enlarged = get_df_subset(df_synth, enlarged_knowledge, schema)

        eq_class_orig = get_df_subset(df_orig, knowledge, schema)
        arr_eq_synth_enlarged = eq_class_synth_enlarged[target]

        if schema[target].categorical:
            emd_function = earth_movers_distance
        else:
            def non_categorical_emd(df_old, df_new, column):
                return partial(emd_samples, bins='rice')(df_old[column], df_new[column])

            emd_function = non_categorical_emd

        while emd_function(eq_class_orig, eq_class_synth_enlarged, target) < k_distance \
                and emd_function(eq_class_synth_enlarged, df_synth, target) > t_closeness \
                and emd_function(eq_class_orig, df_orig, target) > t_closeness:
            enlarged_knowledge = enlarge_boundaries(df_synth, enlarged_knowledge, schema)
            arr_eq_synth_enlarged = \
                get_df_subset(df_synth, enlarge_boundaries(df_synth, enlarged_knowledge, schema), schema)[target]
        arr_eq_synth = np.random.choice(arr_eq_synth_enlarged, len(eq_class_synth))
        while emd_function(eq_class_orig, eq_class_synth, target) < k_distance \
                and emd_function(eq_class_synth, df_synth, target) > t_closeness \
                and emd_function(eq_class_orig, df_orig, target) > t_closeness:
            arr_eq_synth = np.random.choice(arr_eq_synth_enlarged, len(arr_eq_synth))
        eq_class_synth[target] = arr_eq_synth
        cleared_df = cleared_df.append(eq_class_synth, ignore_index=False)

    return cleared_df


def get_df_subset(df, knowledge, schema):
    ind = pd.Series([False] * len(df), index=df.index)
    for k, v in knowledge.items():
        if schema[k].categorical:
            if isinstance(v["value"], list):
                for i in v["value"]:
                    ind = ind | (df[k] == i)
            else:
                ind = ind | (df[k] == v["value"])
        else:
            ind = ind | (df[k] <= v["value"] + v["upper"] * NEAREST_NEIGHBOUR_MULT) & (
                    df[k] >= v["value"] - v["lower"] * NEAREST_NEIGHBOUR_MULT)
    df = df[ind]
    return df


def t_closeness_check(df, schema, threshold=0.2):
    """
    Returns a list of dicts where each dict represents attributes that can be used
    to find equivalence classes which do not satisfy t-closeness requirement

    """
    df_bin = df.copy()
    for c in df_bin.columns:
        if not schema[c].categorical:
            df_bin[c] = pd.cut(df_bin[c], bins=100)
    df_small = df.sample(min(len(df), MAX_SAMPLE_SIZE))

    def is_not_t_close(group, columns):
        if len(group) == 0 or len(group) > MIN_GROUP_SIZE:
            return False
        for column in columns:
<<<<<<< HEAD
            a = df_small[column]
            b = df.loc[group.index, column]
=======
>>>>>>> 244ab669
            if schema[column].categorical:
                emd_function = earth_movers_distance
            else:
<<<<<<< HEAD
                emd_function = partial(emd_samples, bins='rice')  # doane can be better
            if emd_function(a, b) > threshold:
                return True
        return False
=======
                def non_categorical_emd(df_old, df_new, column):
                    return partial(emd_samples, bins='rice')(df_old[column], df_new[column])
                emd_function = non_categorical_emd

            if emd_function(df, group, column) > threshold:
                return False
        return True
>>>>>>> 244ab669

    result = []
    columns = list(schema.keys())
    all_key_columns = list(filter(lambda column: schema[column].key_attribute, columns))
    all_sensitive_columns = list(filter(lambda column: schema[column].sensitive, columns))
    for i in range(1, len(all_key_columns) + 1):
        for key_columns in combinations(all_key_columns, i):
            key_columns = list(key_columns)
            sensitive_columns = list(filter(lambda column: column not in key_columns, all_sensitive_columns))
            if len(sensitive_columns) == 0:
                continue
            vulnerable_rows = df_bin.groupby(by=key_columns).filter(
                lambda g: is_not_t_close(g, columns=sensitive_columns))
            key_attributes = df.loc[vulnerable_rows.index, key_columns]
            if not key_attributes.empty:
                result.extend(key_attributes.to_dict('records'))
    return result


def find_neighbour_distances(df, attr_dict, schema):
    """
    Returns two dicts with distances to the nearest neighbours for a given key attribute

    """
    up = {}
    down = {}
    for attr, val in attr_dict.items():
        if schema[attr].categorical:
            up[attr] = down[attr] = None
            continue
        higher = df[df[attr] > val][attr]
        lower = df[df[attr] < val][attr]
        if len(higher) > 0:
            up[attr] = higher.min() - val
        if len(lower) > 0:
            down[attr] = val - lower.max()
    return down, up


def find_eq_class(df, attrs):
    """
    Returns an equivalence class with exact matching of a key attribute

    """
    f = pd.Series([True] * len(df), index=df.index)
    for attr, val in attrs.items():
        f = f & (df[attr] == val)  # double comparison?
    return df[f]


def find_eq_class_fuzzy(df, attrs, down, up, schema):
    """
    Returns an equivalence class with fuzzy matching of a key attribute

    """
    ind = pd.Series([True] * len(df), index=df.index)
    for attr, val in attrs.items():
        if schema[attr].categorical:
            ind = ind & (df[attr] == val)
        else:
            if attr in up:
                ind = ind & (df[attr] <= val + up[attr] * NEAREST_NEIGHBOUR_MULT)
            if attr in down:
                ind = ind & (df[attr] >= val - down[attr] * NEAREST_NEIGHBOUR_MULT)
    return df[ind]<|MERGE_RESOLUTION|>--- conflicted
+++ resolved
@@ -203,28 +203,18 @@
         if len(group) == 0 or len(group) > MIN_GROUP_SIZE:
             return False
         for column in columns:
-<<<<<<< HEAD
             a = df_small[column]
             b = df.loc[group.index, column]
-=======
->>>>>>> 244ab669
             if schema[column].categorical:
                 emd_function = earth_movers_distance
             else:
-<<<<<<< HEAD
-                emd_function = partial(emd_samples, bins='rice')  # doane can be better
-            if emd_function(a, b) > threshold:
-                return True
-        return False
-=======
                 def non_categorical_emd(df_old, df_new, column):
                     return partial(emd_samples, bins='rice')(df_old[column], df_new[column])
                 emd_function = non_categorical_emd
 
             if emd_function(df, group, column) > threshold:
-                return False
-        return True
->>>>>>> 244ab669
+                return True
+        return False
 
     result = []
     columns = list(schema.keys())
