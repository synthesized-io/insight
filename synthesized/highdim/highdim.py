--- conflicted
+++ resolved
@@ -220,19 +220,12 @@
         """
         assert num_iterations or self.learning_manager, "'num_iterations' must be set if learning_manager=False"
 
-<<<<<<< HEAD
         if self.learning_manager:
             self.learning_manager.restart_learning_manager()
 
-        df_train = df_train.copy()
-        df_train_orig = df_train.copy()
-        for value in (self.values + self.conditions):
-            df_train = value.preprocess(df=df_train)
-=======
         df_train_orig = df_train
         df_train = self.value_factory.preprocess(df_train)
         data = self.value_factory.get_data_feed_dict(df_train)
->>>>>>> 4311ef0e
 
         num_data = len(df_train)
 
