"""This module implements the BasicSynthesizer class."""
import logging
from typing import Callable, List, Union, Dict, Iterable, Optional, Tuple, Any, BinaryIO

import numpy as np
import pandas as pd
import pickle
import tensorflow as tf

<<<<<<< HEAD
=======
from ..common import ValueFactory, ValueFactoryWrapper, TypeOverride
>>>>>>> fc420b84
from ..common.binary_builder import ModelBinary
from ..common.generative import VAEOld
from ..common.learning_manager import LearningManager
from ..common.synthesizer import Synthesizer
from ..common.util import record_summaries_every_n_global_steps
<<<<<<< HEAD
from ..values import Value, ValueFactory, ValueFactoryWrapper, TypeOverride

=======
from ..common.values import Value
>>>>>>> fc420b84
from ..version import __version__

logger = logging.getLogger(__name__)
logging.basicConfig(format='%(asctime)s :: %(levelname)s :: %(message)s', level=logging.INFO)


class HighDimSynthesizer(Synthesizer):
    """The main synthesizer implementation.

    Synthesizer which can learn from data to produce basic tabular data with independent rows, that
    is, no temporal or otherwise conditional relation between the rows.
    """

    def __init__(
        self, df: pd.DataFrame, summarizer_dir: str = None, summarizer_name: str = None,
        type_overrides: Dict[str, TypeOverride] = None,
        produce_nans_for: Union[bool, Iterable[str], None] = None,
        column_aliases: Dict[str, str] = None,
        # VAE distribution
        distribution: str = 'normal', latent_size: int = 32,
        # Network
        network: str = 'resnet', capacity: int = 128, num_layers: int = 2,
        residual_depths: Union[None, int, List[int]] = 6,
        batch_norm: bool = True, activation: str = 'relu',
        # Optimizer
        optimizer: str = 'adam', learning_rate: float = 3e-3, decay_steps: int = None, decay_rate: float = None,
        initial_boost: int = 0, clip_gradients: float = 1.0,
        # Batch size
        batch_size: int = 64, increase_batch_size_every: Optional[int] = 500, max_batch_size: Optional[int] = 1024,
        synthesis_batch_size: Optional[int] = 16384,
        # Losses
        beta: float = 1.0, weight_decay: float = 1e-3,
        # Categorical
        categorical_weight: float = 3.5, temperature: float = 1.0, moving_average: bool = True,
        # Continuous
        continuous_weight: float = 5.0,
        # Nan
        nan_weight: float = 1.0,
        # Conditions
        condition_columns: List[str] = None, associations: Dict[str, List[str]] = None,
        # Person
        title_label: Union[str, List[str]] = None, gender_label: Union[str, List[str]] = None,
        name_label: Union[str, List[str]] = None, firstname_label: Union[str, List[str]] = None,
        lastname_label: Union[str, List[str]] = None, email_label: Union[str, List[str]] = None,
        mobile_number_label: Union[str, List[str]] = None, home_number_label: Union[str, List[str]] = None,
        work_number_label: Union[str, List[str]] = None,
        # Bank
        bic_label: Union[str, List[str]] = None, sort_code_label: Union[str, List[str]] = None,
        account_label: Union[str, List[str]] = None,
        # Address
        postcode_label: Union[str, List[str]] = None, county_label: Union[str, List[str]] = None,
        city_label: Union[str, List[str]] = None, district_label: Union[str, List[str]] = None,
        street_label: Union[str, List[str]] = None, house_number_label: Union[str, List[str]] = None,
        flat_label: Union[str, List[str]] = None, house_name_label: Union[str, List[str]] = None,
        addresses_file: Optional[str] = '~/.synthesized/addresses.jsonl.gz',
        # Compound Address
        address_label: str = None, postcode_regex: str = None,
        # Identifier label
        identifier_label: str = None,
        # Rules to look for
        find_rules: Union[str, List[str]] = None,
        # Evaluation conditions
        learning_manager: bool = True, max_training_time: float = None,
        custom_stop_metric: Callable[[pd.DataFrame, pd.DataFrame], float] = None
    ):
        """Initialize a new BasicSynthesizer instance.

        Args:
            df: Data sample which is representative of the target data to generate. Usually, it is
                fine to just use the training data here. Generally, it should exhibit all relevant
                characteristics, so for instance all values a discrete-value column can take.
            summarizer_dir: Directory for TensorBoard summaries, automatically creates unique subfolder.
            type_overrides: A dict of type overrides per column.
            produce_nans_for: A list containing the columns for which nans will be synthesized. If None or False, no
                column will generate nulls, if True all columns generate nulls (if it applies).
            distribution: Distribution type: "normal".
            latent_size: Latent size.
            network: Network type: "mlp" or "resnet".
            capacity: Architecture capacity.
            num_layers: Architecture depth.
            residual_depths: The depth(s) of each individual residual layer.
            batch_norm: Whether to use batch normalization.
            activation: Activation function.
            optimizer: Optimizer.
            learning_rate: Learning rate.
            decay_steps: Learning rate decay steps.
            decay_rate: Learning rate decay rate.
            initial_boost: Number of steps for initial x10 learning rate boost.
            clip_gradients: Gradient norm clipping.
            batch_size: Batch size.
            beta: VAE KL-loss beta.
            weight_decay: Weight decay.
            categorical_weight: Coefficient for categorical value losses.
            temperature: Temperature for categorical value distributions.
            moving_average: Whether to use moving average scaling for categorical values.
            continuous_weight: Coefficient for continuous value losses.
            condition_columns: ???.
            title_label: Person title column.
            gender_label: Person gender column.
            name_label: Person combined first and last name column.
            firstname_label: Person first name column.
            lastname_label: Person last name column.
            email_label: Person e-mail address column.
            mobile_number_label: Person mobile number column.
            home_number_label: Person home number column.
            work_number_label Person work number column.
            bic_label: BIC column.
            sort_code_label: Bank sort code column.
            account_label: Bank account column.
            postcode_label: Address postcode column.
            county_label: Address county column.
            city_label: Address city column.
            district_label: Address district column.
            street_label: Address street column.
            house_number_label: Address house number column.
            flat_label: Address flat number column.
            house_name_label: Address house column.
            address_label: Address combined column.
            postcode_regex: Address postcode regular expression.
            identifier_label: Identifier column.
            find_rules: List of rules to check for 'all' finds all rules. See
                synthesized.common.values.PairwiseRuleFactory for more examples.
            learning_manager: Whether to use LearningManager.
            max_training_time: Maximum training time in seconds (LearningManager)
            custom_stop_metric: Custom stop metric for LearningManager.
        """
        super(HighDimSynthesizer, self).__init__(
            name='synthesizer', summarizer_dir=summarizer_dir, summarizer_name=summarizer_name
        )
        self.value_factory = ValueFactory(
            name='value_factory', df=df,
            capacity=capacity,
            continuous_weight=continuous_weight, categorical_weight=categorical_weight, temperature=temperature,
            moving_average=moving_average, nan_weight=nan_weight,
            type_overrides=type_overrides, produce_nans_for=produce_nans_for, column_aliases=column_aliases,
            condition_columns=condition_columns, find_rules=find_rules, associations=associations,
            # Person
            title_label=title_label, gender_label=gender_label, name_label=name_label, firstname_label=firstname_label,
            lastname_label=lastname_label, email_label=email_label, mobile_number_label=mobile_number_label,
            home_number_label=home_number_label, work_number_label=work_number_label,
            # Bank
            bic_label=bic_label, sort_code_label=sort_code_label, account_label=account_label,
            # Address
            postcode_label=postcode_label, county_label=county_label, city_label=city_label,
            district_label=district_label, street_label=street_label, house_number_label=house_number_label,
            flat_label=flat_label, house_name_label=house_name_label, addresses_file=addresses_file,
            # Compound Address
            address_label=address_label, postcode_regex=postcode_regex,
            # Identifier
            identifier_label=identifier_label,
        )
        self.batch_size = batch_size
        self.increase_batch_size_every = increase_batch_size_every
        self.max_batch_size: int = max_batch_size if max_batch_size else batch_size
        self.synthesis_batch_size = synthesis_batch_size

        # VAE
        self.vae = VAEOld(
            name='vae', values=self.get_values(), conditions=self.get_conditions(),
            latent_size=latent_size, network=network, capacity=capacity,
            num_layers=num_layers, residual_depths=residual_depths, batch_norm=batch_norm, activation=activation,
            optimizer=optimizer, learning_rate=learning_rate, decay_steps=decay_steps,
            decay_rate=decay_rate, initial_boost=initial_boost, clip_gradients=clip_gradients, beta=beta,
            weight_decay=weight_decay
        )

        # Input argument placeholder for num_rows
        self.num_rows: Optional[tf.Tensor] = None

        # Learning Manager
        self.learning_manager: Optional[LearningManager] = None
        if learning_manager:
            use_vae_loss = False if custom_stop_metric else True
            self.learning_manager = LearningManager(max_training_time=max_training_time, use_vae_loss=use_vae_loss,
                                                    custom_stop_metric=custom_stop_metric)

    def get_values(self) -> List[Value]:
        return self.value_factory.get_values()

    def get_conditions(self) -> List[Value]:
        return self.value_factory.get_conditions()

    def get_losses(self, data: Dict[str, tf.Tensor]) -> tf.Tensor:
        self.vae.xs = data
        self.vae.loss()
        return self.vae.losses

    def specification(self) -> dict:
        spec = super().specification()
        spec.update(
            values=[value.specification() for value in self.value_factory.get_values()],
            conditions=[value.specification() for value in self.value_factory.get_conditions()],
            vae=self.vae.specification(), batch_size=self.batch_size
        )
        return spec

    def preprocess(self, df: pd.DataFrame) -> pd.DataFrame:
        df = self.value_factory.preprocess(df)
        return df

    def learn(
        self, df_train: pd.DataFrame, num_iterations: Optional[int],
        callback: Callable[[Synthesizer, int, dict], bool] = Synthesizer.logging,
        callback_freq: int = 0, low_memory: bool = False
    ) -> None:
        """Train the generative model for the given iterations.

        Repeated calls continue training the model, possibly on different data.

        Args:
            df_train: The training data.
            num_iterations: The number of training iterations (not epochs).
            callback: A callback function, e.g. for logging purposes. Takes the synthesizer
                instance, the iteration number, and a dictionary of values (usually the losses) as
                arguments. Aborts training if the return value is True.
            callback_freq: Callback frequency.
            low_memory: If set to true, each batch will be preprocessed in each iteration, otherwise a copy of
                df_train will be preprocessed at once at the start.

        """
        assert num_iterations or self.learning_manager, "'num_iterations' must be set if learning_manager=False"

        if self.learning_manager:
            self.learning_manager.restart_learning_manager()
            self.learning_manager.set_check_frequency(self.batch_size)

        num_data = len(df_train)

        if not low_memory:
            df_train = df_train.copy()
            df_train_pre = self.value_factory.preprocess(df_train.copy())
        else:
            sample_size_lm = min(self.learning_manager.sample_size,
                                 num_data) if self.learning_manager and self.learning_manager.sample_size else num_data

        with record_summaries_every_n_global_steps(callback_freq, self.global_step):
            keep_learning = True
            iteration = 1
            while keep_learning:
                batch = tf.random.uniform(shape=(self.batch_size,), maxval=num_data, dtype=tf.int64)

                if low_memory:
                    feed_dict = self.get_data_feed_dict(self.value_factory.preprocess(df_train.iloc[batch].copy()))
                else:
                    feed_dict = self.get_data_feed_dict(df_train_pre.iloc[batch].copy())

                if callback is not None and callback_freq > 0 and (
                    iteration == 1 or iteration == num_iterations or iteration % callback_freq == 0
                ):
                    if self.writer is not None and iteration == 1:
                        tf.summary.trace_on(graph=True, profiler=False)
                        self.vae.learn(xs=feed_dict)
                        tf.summary.trace_export(name="Learn", step=self.global_step)
                        tf.summary.trace_off()
                    else:
                        self.vae.learn(xs=feed_dict)

                    if callback(self, iteration, self.vae.losses) is True:
                        return
                else:
                    self.vae.learn(xs=feed_dict)

                if self.learning_manager:
                    if low_memory:
                        batch = np.random.choice(num_data, size=sample_size_lm, replace=False)
                        data = self.get_data_feed_dict(self.value_factory.preprocess(df_train.iloc[batch].copy()))
                        if self.learning_manager.stop_learning(iteration, synthesizer=self,
                                                               data_dict=data, num_data=num_data,
                                                               df_train_orig=df_train.sample(sample_size_lm)):
                            break
                    else:
                        data = self.get_data_feed_dict(df_train_pre)
                        if self.learning_manager.stop_learning(iteration, synthesizer=self,
                                                               data_dict=data, num_data=num_data,
                                                               df_train_orig=df_train):
                            break

                # Increase batch size
                tf.summary.scalar(name='batch_size', data=self.batch_size)
                if self.increase_batch_size_every and iteration > 0 and self.batch_size < self.max_batch_size and \
                        iteration % self.increase_batch_size_every == 0:
                    self.batch_size *= 2
                    if self.batch_size > self.max_batch_size:
                        self.batch_size = self.max_batch_size
                    if self.batch_size == self.max_batch_size:
                        logger.info('Maximum batch size of {} reached.'.format(self.max_batch_size))
                    if self.learning_manager:
                        self.learning_manager.set_check_frequency(self.batch_size)
                    logger.info('Iteration {} :: Batch size increased to {}'.format(iteration, self.batch_size))

                # Increment iteration number, and check if we reached max num_iterations
                iteration += 1
                if num_iterations:
                    keep_learning = iteration < num_iterations

                self.global_step.assign_add(1)

    def synthesize(
            self, num_rows: int, conditions: Union[dict, pd.DataFrame] = None,
            progress_callback: Callable[[int], None] = None
    ) -> pd.DataFrame:
        """Generate the given number of new data rows.

        Args:
            num_rows: The number of rows to generate.
            conditions: The condition values for the generated rows.
            progress_callback: Progress bar callback.

        Returns:
            The generated data.

        """
        if progress_callback is not None:
            progress_callback(0)

        if num_rows <= 0:
            raise ValueError("Given 'num_rows' must be greater than zero, given '{}'.".format(num_rows))

        df_conditions = self.value_factory.preprocess_conditions(conditions)
        columns = self.value_factory.get_column_names()

        if len(columns) == 0:
            return pd.DataFrame([[], ]*num_rows)

        if self.writer is not None:
            tf.summary.trace_on(graph=True, profiler=False)

        if self.synthesis_batch_size is None or self.synthesis_batch_size > num_rows:
            feed_dict = self.get_conditions_feed_dict(df_conditions, num_rows)
            synthesized = self.vae.synthesize(num_rows, cs=feed_dict)
            df_synthesized = pd.DataFrame.from_dict(synthesized)[columns]
            if progress_callback is not None:
                progress_callback(98)

        else:
            feed_dict = self.get_conditions_feed_dict(df_conditions, num_rows)
            synthesized = self.vae.synthesize(tf.constant(num_rows % self.synthesis_batch_size, dtype=tf.int64),
                                              cs=feed_dict)
            df_synthesized = pd.DataFrame.from_dict(synthesized)[columns]

            feed_dict = self.get_conditions_feed_dict(df_conditions, self.synthesis_batch_size)
            n_batches = num_rows // self.synthesis_batch_size
            conditions_data = self.get_conditions_data(df_conditions)

            for k in range(n_batches):
                if len(conditions_data) > 0:
                    feed_dict.update({
                        name: tf.constant(
                            condition_data[k * self.synthesis_batch_size: (k + 1) * self.synthesis_batch_size],
                            dtype=tf.float32)
                        for name, condition_data in conditions_data.items()
                        if condition_data.shape == (num_rows,)
                    })
                other = self.vae.synthesize(tf.constant(self.synthesis_batch_size, dtype=tf.int64), cs=feed_dict)
                df_synthesized = df_synthesized.append(
                    pd.DataFrame.from_dict(other)[columns], ignore_index=True
                )
                if progress_callback is not None:
                    # report approximate progress from 0% to 98% (2% are reserved for post actions)
                    progress_callback(round((k + 1) * 98.0 / n_batches))

        df_synthesized = self.value_factory.postprocess(df_synthesized)

        if self.writer is not None:
            tf.summary.trace_export(name='Synthesize', step=0)
            tf.summary.trace_off()

        if progress_callback is not None:
            progress_callback(100)

        return df_synthesized

    def encode(self, df_encode: pd.DataFrame, conditions: Union[dict, pd.DataFrame] = None) \
            -> Tuple[pd.DataFrame, pd.DataFrame]:
        """Encodes dataset and returns the corresponding latent space and generated data.

        Args:
            df_encode: Input dataset
            conditions: The condition values for the generated rows.

        Returns:
            (Pandas DataFrame of latent space, Pandas DataFrame of decoded space) corresponding to input data
        """
        df_encode = df_encode.copy()
        df_encode = self.value_factory.preprocess(df=df_encode)
        df_conditions = self.value_factory.preprocess_conditions(conditions)

        num_rows = len(df_encode)
        data = self.get_data_feed_dict(df_encode)
        conditions_data = self.get_conditions_feed_dict(df_conditions, num_rows=num_rows, batch_size=None)

        encoded, decoded = self.vae.encode(xs=data, cs=conditions_data)

        columns = self.value_factory.get_column_names()
        df_synthesized = pd.DataFrame.from_dict(decoded)[columns]
        df_synthesized = self.value_factory.postprocess(df=df_synthesized)

        latent = np.concatenate((encoded['sample'], encoded['mean'], encoded['std']), axis=1)
        df_encoded = pd.DataFrame.from_records(latent, columns=[f"{ls}_{n}" for ls in 'lms'
                                                                for n in range(encoded['sample'].shape[1])])

        return df_encoded, df_synthesized

    def encode_deterministic(self, df_encode: pd.DataFrame,
                             conditions: Union[dict, pd.DataFrame] = None) -> pd.DataFrame:
        """Deterministically encodes a dataset and returns it with imputed nans.

        Args:
            df_encode: Input dataset
            conditions: The condition values for the generated rows.

        Returns:
            Pandas DataFrame of decoded space corresponding to input data
        """
        df_encode = df_encode.copy()
        df_encode = self.value_factory.preprocess(df=df_encode)
        df_conditions = self.value_factory.preprocess_conditions(conditions)

        num_rows = len(df_encode)
        data = self.get_data_feed_dict(df_encode)
        conditions_data = self.get_conditions_feed_dict(df_conditions, num_rows=num_rows, batch_size=None)

        decoded = self.vae.encode_deterministic(xs=data, cs=conditions_data)

        columns = self.value_factory.get_column_names()
        df_synthesized = pd.DataFrame.from_dict(decoded)[columns]
        df_synthesized = self.value_factory.postprocess(df=df_synthesized)

        return df_synthesized

    def get_variables(self) -> Dict[str, Any]:
        variables = super().get_variables()
        variables.update(
            # Value Factory
            value_factory=self.value_factory.get_variables(),

            # VAE
            vae=self.vae.get_variables(),
            latent_size=self.vae.latent_size,
            network=self.vae.network,
            capacity=self.vae.capacity,
            num_layers=self.vae.num_layers,
            residual_depths=self.vae.residual_depths,
            batch_norm=self.vae.batch_norm,
            activation=self.vae.activation,
            optimizer=self.vae.optimizer_name,
            learning_rate=self.vae.learning_rate,
            decay_steps=self.vae.decay_steps,
            decay_rate=self.vae.decay_rate,
            initial_boost=self.vae.initial_boost,
            clip_gradients=self.vae.clip_gradients,
            beta=self.vae.beta,
            weight_decay=self.vae.weight_decay,

            # HighDim
            batch_size=self.batch_size,
            increase_batch_size_every=self.increase_batch_size_every,
            max_batch_size=self.max_batch_size,
            synthesis_batch_size=self.synthesis_batch_size,

            # Learning Manager
            learning_manager=self.learning_manager.get_variables() if self.learning_manager else None
        )

        return variables

    def set_variables(self, variables: Dict[str, Any]):
        super().set_variables(variables)

        # Value Factory
        self.value_factory.set_variables(variables['value_factory'])

        # VAE
        self.vae.set_variables(variables['vae'])

        # Batch Sizes
        self.batch_size = variables['batch_size']
        self.increase_batch_size_every = variables['increase_batch_size_every']
        self.max_batch_size = variables['max_batch_size']
        self.synthesis_batch_size = variables['synthesis_batch_size']

        # Learning Manager
        if 'learning_manager' in variables.keys():
            self.learning_manager = LearningManager()
            self.learning_manager.set_variables(variables['learning_manager'])

    def export_model(self, fp: BinaryIO, title: str = None, description: str = None, author: str = None):
        title = 'HighDimSynthesizer' if title is None else title
        description = None if title is None else description
        author = 'SDK-v{}'.format(__version__) if title is None else author

        variables = self.get_variables()

        model_binary = ModelBinary(
            body=pickle.dumps(variables),
            title=title,
            description=description,
            author=author
        )
        model_binary.serialize(fp)

    @staticmethod
    def import_model(fp: BinaryIO):

        model_binary = ModelBinary()
        model_binary.deserialize(fp)

        body = model_binary.get_body()
        if body is None:
            raise ValueError("The body of the given Binary Model is empty")
        variables = pickle.loads(model_binary.get_body())

        return HighDimSynthesizerWrapper(variables)


class HighDimSynthesizerWrapper(HighDimSynthesizer):
    def __init__(self, variables, summarizer_dir: str = None, summarizer_name: str = None):
        super(HighDimSynthesizer, self).__init__(
            name='synthesizer', summarizer_dir=summarizer_dir, summarizer_name=summarizer_name
        )

        # Value Factory
        self.value_factory = ValueFactoryWrapper(name='value_factory', variables=variables['value_factory'])

        # VAE
        self.vae = VAEOld(
            name='vae', values=self.get_values(), conditions=self.get_conditions(),
            latent_size=variables['latent_size'], network=variables['network'], capacity=variables['capacity'],
            num_layers=variables['num_layers'], residual_depths=variables['residual_depths'],
            batch_norm=variables['batch_norm'], activation=variables['activation'], optimizer=variables['optimizer'],
            learning_rate=variables['learning_rate'], decay_steps=variables['decay_steps'],
            decay_rate=variables['decay_rate'], initial_boost=variables['initial_boost'],
            clip_gradients=variables['clip_gradients'], beta=variables['beta'], weight_decay=variables['weight_decay']
        )
        self.vae.set_variables(variables['vae'])

        # Batch Sizes
        self.batch_size = variables['batch_size']
        self.increase_batch_size_every = variables['increase_batch_size_every']
        self.max_batch_size = variables['max_batch_size']
        self.synthesis_batch_size = variables['synthesis_batch_size']

        # Input argument placeholder for num_rows
        self.num_rows: Optional[tf.Tensor] = None

        # Learning Manager
        self.learning_manager: Optional[LearningManager] = None
        if 'learning_manager' in variables.keys():
            self.learning_manager = LearningManager()
            self.learning_manager.set_variables(variables['learning_manager'])<|MERGE_RESOLUTION|>--- conflicted
+++ resolved
@@ -7,21 +7,13 @@
 import pickle
 import tensorflow as tf
 
-<<<<<<< HEAD
-=======
-from ..common import ValueFactory, ValueFactoryWrapper, TypeOverride
->>>>>>> fc420b84
 from ..common.binary_builder import ModelBinary
 from ..common.generative import VAEOld
 from ..common.learning_manager import LearningManager
 from ..common.synthesizer import Synthesizer
 from ..common.util import record_summaries_every_n_global_steps
-<<<<<<< HEAD
 from ..values import Value, ValueFactory, ValueFactoryWrapper, TypeOverride
 
-=======
-from ..common.values import Value
->>>>>>> fc420b84
 from ..version import __version__
 
 logger = logging.getLogger(__name__)
