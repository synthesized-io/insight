--- conflicted
+++ resolved
@@ -134,7 +134,7 @@
             name='value_factory', df=df,
             capacity=capacity, weight_decay=weight_decay,
             continuous_weight=continuous_weight, categorical_weight=categorical_weight, temperature=temperature,
-            moving_average=moving_average,
+            moving_average=moving_average, nan_weight=nan_weight,
             type_overrides=type_overrides, produce_nans_for=produce_nans_for, column_aliases=column_aliases,
             condition_columns=condition_columns, find_rules=find_rules,
             # Person
@@ -156,92 +156,6 @@
         self.increase_batch_size_every = increase_batch_size_every
         self.max_batch_size: int = max_batch_size if max_batch_size else batch_size
 
-<<<<<<< HEAD
-=======
-        # For identify_value (should not be necessary)
-        self.capacity = capacity
-        self.weight_decay = weight_decay
-
-        # Categorical
-        self.categorical_weight = categorical_weight
-        self.temperature = temperature
-        self.moving_average = moving_average
-
-        # Continuous
-        self.continuous_weight = continuous_weight
-
-        # Nan
-        self.nan_weight = nan_weight
-
-        # Overall columns
-        self.columns = list(df.columns)
-        # Person
-        self.person_value: Optional[Value] = None
-        self.bank_value: Optional[Value] = None
-        self.title_label = title_label
-        self.gender_label = gender_label
-        self.name_label = name_label
-        self.firstname_label = firstname_label
-        self.lastname_label = lastname_label
-        self.email_label = email_label
-        self.mobile_number_label = mobile_number_label
-        self.home_number_label = home_number_label
-        self.work_number_label = work_number_label
-        self.bic_label = bic_label
-        self.sort_code_label = sort_code_label
-        self.account_label = account_label
-        # Address
-        self.address_value: Optional[Value] = None
-        self.postcode_label = postcode_label
-        self.county_label = county_label
-        self.city_label = city_label
-        self.district_label = district_label
-        self.street_label = street_label
-        self.house_number_label = house_number_label
-        self.flat_label = flat_label
-        self.house_name_label = house_name_label
-        self.address_label = address_label
-        self.postcode_regex = postcode_regex
-        # Identifier
-        self.identifier_value: Optional[Value] = None
-        self.identifier_label = identifier_label
-        # Date
-        self.date_value: Optional[Value] = None
-
-        # Values
-        self.values: List[Value] = list()
-        self.conditions: List[Value] = list()
-
-        # pleas note that `ValueFactory` uses some fields defined above
-        ValueFactory.__init__(self)
-
-        for name in df.columns:
-            # we are skipping aliases
-            if name in self.column_aliases:
-                continue
-            if name in self.type_overrides:
-                value = self._apply_type_overrides(df, name)
-            else:
-                identified_value = self.identify_value(col=df[name], name=name)
-                # None means the value has already been detected:
-                if identified_value is None:
-                    continue
-                value = identified_value
-            if name in self.condition_columns:
-                self.conditions.append(value)
-            else:
-                self.values.append(value)
-
-        # Automatic extraction of specification parameters
-        df = df.copy()
-        for value in (self.values + self.conditions):
-            value.extract(df=df)
-
-        # Identify deterministic rules
-        #  import ipdb; ipdb.set_trace()
-        self.values = identify_rules(values=self.values, df=df, tests=self.find_rules)
-
->>>>>>> 956806a1
         # VAE
         self.vae = VAEOld(
             name='vae', values=self.get_values(), conditions=self.get_conditions(),
