--- conflicted
+++ resolved
@@ -198,16 +198,10 @@
 
     assert r2_mcfadden(sr_b, sr_a) is not None  # categorical, continuous -> not None
 
-<<<<<<< HEAD
-    credit_df = pd.DataFrame('tests/datasets/mini_credit.csv').sample(500)
-    assert r2_mcfadden(sr_a=credit_df['SeriousDlqin2yrs'], sr_b=credit_df['age']) is not None
-    assert r2_mcfadden(sr_a=credit_df['MonthlyIncome'], sr_b=credit_df['DebtRatio']) is None
-=======
     credit_df = pd.read_csv('tests/datasets/mini_credit.csv').sample(500)
     assert r2_mcfadden(sr_a=credit_df['SeriousDlqin2yrs'], sr_b=credit_df['age']) is not None
     assert r2_mcfadden(sr_a=credit_df['MonthlyIncome'], sr_b=credit_df['DebtRatio']) is None
     assert r2_mcfadden(sr_a=credit_df['SeriousDlqin2yrs'], sr_b=credit_df['MonthlyIncome']) is not None
->>>>>>> fea13f75
 
 
 def test_emd_distance_binned():
