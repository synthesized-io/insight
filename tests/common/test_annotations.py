import random
import string

import numpy as np
import pandas as pd
import pytest

from synthesized import HighDimSynthesizer, MetaExtractor
from synthesized.config import AddressLabels, BankLabels, PersonLabels
from synthesized.metadata_new.value import Address, Bank, FormattedString, Person


def test_synthesis_w_annotations():
    n = 1000
    df_original = pd.DataFrame({
        'x': np.random.normal(size=n),
        'y': np.random.choice(['a', 'b', 'c'], size=n),
        'sample': [''.join([random.choice(string.ascii_letters) for _ in range(10)]) for _ in range(n)],
        'sample2': [''.join([random.choice(string.ascii_letters.upper()) for _ in range(5)]) for _ in range(n)],
        'bic': [''.join([random.choice(string.ascii_letters) for _ in range(4)]) for _ in range(n)],
        'sort_code': [''.join([random.choice(string.ascii_letters) for _ in range(6)]) for _ in range(n)],
        'account': [''.join([random.choice(string.digits) for _ in range(6)]) for _ in range(n)],
        'bic2': [''.join([random.choice(string.ascii_letters) for _ in range(4)]) for _ in range(n)],
        'sort_code2': [''.join([random.choice(string.ascii_letters) for _ in range(6)]) for _ in range(n)],
        'account2': [''.join([random.choice(string.digits) for _ in range(6)]) for _ in range(n)],
        'gender': np.random.choice(['m', 'f', 'u'], size=n),
        'gender2': np.random.choice(['m', 'f'], size=n),
        'title': np.random.choice(['mr', 'mr.', 'mx', 'miss', 'Mrs'], size=n),
        'name': ['test_name'] * n,
        'email': ['test_name@email.com'] * n,
        'postcode': np.random.choice(['NW5 2JN', 'RG1 0GN', 'YO31 1MR', 'BD1 0WN'], size=n),
        'street': [''.join([random.choice(string.ascii_letters) for _ in range(10)]) for _ in range(n)],
        'building_number': [''.join([random.choice(string.digits) for _ in range(3)]) for _ in range(n)],
        'postcode2': np.random.choice(['NW5 2JN', 'RG1 0GN', 'YO31 1MR', 'BD1 0WN'], size=n),
        'street2': [''.join([random.choice(string.ascii_letters) for _ in range(10)]) for _ in range(n)],
    })
    annotations = [
        FormattedString(name='sample', pattern='[A-Za-z]{10}'),
        FormattedString(name='sample2', pattern='[A-Za-z]{5}'),
        Bank(name='bank', labels=BankLabels(bic_label='bic', sort_code_label='sort_code', account_label='account')),
        Bank(name='bank2', labels=BankLabels(bic_label='bic2', sort_code_label='sort_code2', account_label='account2')),
        Person(name='person', labels=PersonLabels(gender_label='gender', title_label='title',
                                                  firstname_label='name', email_label='email')),
        Person(name='person2', labels=PersonLabels(gender_label='gender2')),
        Address(name='address', labels=AddressLabels(postcode_label='postcode', street_label='street',
                                                     house_number_label='building_number')),
        Address(name='address2', labels=AddressLabels(postcode_label='postcode2', street_label='street2')),
    ]

    df_meta = MetaExtractor.extract(df=df_original, annotations=annotations)
    synthesizer = HighDimSynthesizer(df_meta=df_meta)
    synthesizer.learn(num_iterations=10, df_train=df_original)
    df_synthesized = synthesizer.synthesize(n)
    assert df_synthesized.shape == df_original.shape


@pytest.mark.slow
def test_annotations_all():
    data = pd.read_csv('data/annotations_nd.csv')

<<<<<<< HEAD
    person = Person(name='person', labels=PersonLabels(
        gender_label=None,
        title_label='Title (Tab selection)',
        firstname_label='First Name',
        lastname_label='Last Name',
        email_label='Email address',
        mobile_number_label='Mobile No.',
        username_label='username',
        password_label='password'
    ))

    bank = Bank(name='bank', labels=BankLabels(
        sort_code_label='Sort code',
        account_label='Bank Account Number'
    ))

    address = Address(name='address', labels=AddressLabels(
        postcode_label='POSTCODE',
        city_label='POSTTOWN',
        district_label='DISTRICT',
        street_label='STREET',
        flat_label='FLAT',
        house_name_label='HOUSENAME',
        full_address_label='Full Address',
    ))
=======
    person = Person(
        name='person',
        labels=PersonLabels(
            gender_label=None,
            title_label='Title (Tab selection)',
            firstname_label='First Name',
            lastname_label='Last Name',
            email_label='Email address',
            mobile_number_label='Mobile No.',
            username_label='username',
            password_label='password'
        )
    )
    bank = Bank(
        name='bank',
        labels=BankLabels(
            sort_code_label='Sort code',
            account_label='Bank Account Number',
        )
    )
    address = Address(
        name='address',
        labels=AddressLabels(
            postcode_label='POSTCODE',
            city_label='POSTTOWN',
            district_label='DISTRICT',
            street_label='STREET',
            flat_label='FLAT',
            house_name_label='HOUSENAME',
            full_address_label='Full Address',
        )
    )
>>>>>>> 9c59ae7e

    pa_address = Address(
        name='pa_address',
        labels=AddressLabels(
            postcode_label='PA_POSTCODE',
            county_label='PA_COUNTY',
            city_label='PA_POSTTOWN',
            street_label='PA_STREET',
            flat_label='PA_FLAT',
            house_name_label='PA_HOUSENAME',
        )
    )

    county = FormattedString(
        name='COUNTY',
        pattern='[A-Za-z]{5,10}'
    )

    pa_district = FormattedString(
        name='PA_DISTRICT',
        pattern='[A-Z][a-z]{8,15}'
    )

<<<<<<< HEAD
    annotations = [person, bank, address, county, pa_district]
=======
    annotations = [person, bank, address, pa_address, county, pa_district]
>>>>>>> 9c59ae7e

    df_meta = MetaExtractor.extract(
        df=data,
        annotations=annotations
    )

    synthesizer = HighDimSynthesizer(df_meta=df_meta)
    synthesizer.learn(df_train=data, num_iterations=10)
    df_synthesized = synthesizer.synthesize(num_rows=len(data))

    _ = synthesizer.encode(data)
    _ = synthesizer.encode_deterministic(data)
    _ = synthesizer.encode_deterministic(data, produce_nans=True)
    assert df_synthesized.shape == data.shape

    f = BytesIO()
    synthesizer.export_model(f)

    f.seek(0)
    synthesizer2 = HighDimSynthesizer.import_model(f)
    df_synthesized2 = synthesizer2.synthesize(num_rows=len(data))

<<<<<<< HEAD
    # assert df_synthesized2.shape == data.shapep
=======
    assert df_synthesized2.shape == data.shape
>>>>>>> 9c59ae7e
<|MERGE_RESOLUTION|>--- conflicted
+++ resolved
@@ -1,5 +1,6 @@
 import random
 import string
+from io import BytesIO
 
 import numpy as np
 import pandas as pd
@@ -58,33 +59,6 @@
 def test_annotations_all():
     data = pd.read_csv('data/annotations_nd.csv')
 
-<<<<<<< HEAD
-    person = Person(name='person', labels=PersonLabels(
-        gender_label=None,
-        title_label='Title (Tab selection)',
-        firstname_label='First Name',
-        lastname_label='Last Name',
-        email_label='Email address',
-        mobile_number_label='Mobile No.',
-        username_label='username',
-        password_label='password'
-    ))
-
-    bank = Bank(name='bank', labels=BankLabels(
-        sort_code_label='Sort code',
-        account_label='Bank Account Number'
-    ))
-
-    address = Address(name='address', labels=AddressLabels(
-        postcode_label='POSTCODE',
-        city_label='POSTTOWN',
-        district_label='DISTRICT',
-        street_label='STREET',
-        flat_label='FLAT',
-        house_name_label='HOUSENAME',
-        full_address_label='Full Address',
-    ))
-=======
     person = Person(
         name='person',
         labels=PersonLabels(
@@ -117,7 +91,6 @@
             full_address_label='Full Address',
         )
     )
->>>>>>> 9c59ae7e
 
     pa_address = Address(
         name='pa_address',
@@ -141,11 +114,7 @@
         pattern='[A-Z][a-z]{8,15}'
     )
 
-<<<<<<< HEAD
-    annotations = [person, bank, address, county, pa_district]
-=======
     annotations = [person, bank, address, pa_address, county, pa_district]
->>>>>>> 9c59ae7e
 
     df_meta = MetaExtractor.extract(
         df=data,
@@ -168,8 +137,4 @@
     synthesizer2 = HighDimSynthesizer.import_model(f)
     df_synthesized2 = synthesizer2.synthesize(num_rows=len(data))
 
-<<<<<<< HEAD
-    # assert df_synthesized2.shape == data.shapep
-=======
-    assert df_synthesized2.shape == data.shape
->>>>>>> 9c59ae7e
+    assert df_synthesized2.shape == data.shape