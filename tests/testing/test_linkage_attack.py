import pandas as pd
<<<<<<< HEAD
import numpy as np
=======
from pandas.util.testing import assert_frame_equal
import pytest
>>>>>>> 71ee8d34

from synthesized import HighDimSynthesizer
from synthesized.privacy import LinkageAttack


<<<<<<< HEAD
def test_unittest_dataset():
    n = 1000
    df_original = pd.DataFrame({'x': np.random.normal(size=n),
                                'y': np.random.choice(['a', 'b', 'c'], size=n),
                                'z': np.random.normal(size=n)})
=======
@pytest.mark.slow
def test_t_closeness_check():
    schema = {
        'key1': Column(key_attribute=True, sensitive=True, categorical=False),
        'key2': Column(key_attribute=True, sensitive=True, categorical=False),
        'attr1': Column(key_attribute=True, sensitive=True, categorical=False),
        'attr2': Column(key_attribute=True, sensitive=True, categorical=False)
    }
>>>>>>> 71ee8d34

    with HighDimSynthesizer(df=df_original) as synthesizer:
        synthesizer.learn(num_iterations=500, df_train=df_original)
        df_synthesized = synthesizer.synthesize(num_rows=len(df_original))
        assert len(df_synthesized) == len(df_original)

<<<<<<< HEAD
    la = LinkageAttack(df_original, ['x', 'y'], ['z'])
    attacks = la.get_attacks(df_synthesized)
    df_attacked = la.get_attacked_rows(attacks)
    assert len(df_attacked) == 0
=======
    df = pd.DataFrame.from_records([
        {'key1': 1, 'key2': 1, 'attr1': 1, 'attr2': 1},
        {'key1': 1, 'key2': 1, 'attr1': 1, 'attr2': 1}
    ])
    assert len(t_closeness_check(df, schema, threshold=0.2)) == 0


@pytest.mark.slow
def test_find_boundaries():
    df = pd.DataFrame.from_records([
        {'key1': 1, 'key2': 2, 'attr1': 3, 'attr2': 4},
        {'key1': 5, 'key2': 6, 'attr1': 7, 'attr2': 8},
        {'key1': 10, 'key2': 11, 'attr1': 12, 'attr2': 13},
    ])

    schema = {
        'key1': Column(key_attribute=True, sensitive=True, categorical=False),
        'key2': Column(key_attribute=True, sensitive=True, categorical=False),
        'attr1': Column(key_attribute=True, sensitive=True, categorical=False),
        'attr2': Column(key_attribute=True, sensitive=True, categorical=False)
    }

    down, up = find_neighbour_distances(df, {'key1': 10, 'key2': 11}, schema)
    assert down == {'key1': 5., 'key2': 5.}
    assert up == {}

    down, up = find_neighbour_distances(df, {'key1': 1, 'key2': 2}, schema)
    assert down == {}
    assert up == {'key1': 4., 'key2': 4.}

    down, up = find_neighbour_distances(df, {'key1': 5, 'key2': 6}, schema)
    assert down == {'key1': 4., 'key2': 4.}
    assert up == {'key1': 5., 'key2': 5.}


@pytest.mark.slow
def test_find_eq_class():
    df = pd.DataFrame.from_records([
        {'key1': 1, 'key2': 'a', 'attr1': 3, 'attr2': 4},
        {'key1': 1, 'key2': 'a', 'attr1': 7, 'attr2': 8},
        {'key1': 10, 'key2': 'b', 'attr1': 12, 'attr2': 13},
    ])

    df_expected = pd.DataFrame.from_records([
        {'key1': 1, 'key2': 'a', 'attr1': 3, 'attr2': 4},
        {'key1': 1, 'key2': 'a', 'attr1': 7, 'attr2': 8},
    ])

    found = find_eq_class(df, {'key1': 1, 'key2': 'a'}).reset_index(drop=True)
    assert_frame_equal(df_expected, found)


@pytest.mark.slow
def test_find_eq_class_fuzzy():
    df1 = pd.DataFrame.from_records([
        {'key1': 1, 'key2': 'a', 'attr1': 3, 'attr2': 4},
        {'key1': 5, 'key2': 'a', 'attr1': 7, 'attr2': 8},
        {'key1': 10, 'key2': 'a', 'attr1': 12, 'attr2': 13},
    ])

    df2 = pd.DataFrame.from_records([
        {'key1': 1, 'key2': 'a', 'attr1': 3, 'attr2': 4},
        {'key1': 5.5, 'key2': 'a', 'attr1': 7.5, 'attr2': 8.5},
        {'key1': 9, 'key2': 'a', 'attr1': 11, 'attr2': 12},
    ])

    df_expected = pd.DataFrame.from_records([
        {'key1': 5.5, 'key2': 'a', 'attr1': 7.5, 'attr2': 8.5},
    ])

    schema = {
        'key1': Column(key_attribute=True, sensitive=True, categorical=False),
        'key2': Column(key_attribute=True, sensitive=True, categorical=True),
        'attr1': Column(key_attribute=True, sensitive=True, categorical=False),
        'attr2': Column(key_attribute=True, sensitive=True, categorical=False)
    }

    attrs = {'key1': 5, 'key2': 'a'}
    down, up = find_neighbour_distances(df1, attrs, schema)
    found = find_eq_class_fuzzy(df2, attrs, down, up, schema).reset_index(drop=True)

    assert_frame_equal(df_expected, found)


# def test_linkage_attack():
#     df1 = pd.DataFrame.from_records([
#         {'key1': 1, 'key2': 2, 'attr1': 3, 'attr2': 4},
#         {'key1': 1, 'key2': 6, 'attr1': 7, 'attr2': 8},
#         {'key1': 10, 'key2': 11, 'attr1': 12, 'attr2': 13},
#     ])
#
#     df2 = pd.DataFrame.from_records([
#         {'key1': 1, 'key2': 2, 'attr1': 3, 'attr2': 4},
#         {'key1': 1, 'key2': 6, 'attr1': 7, 'attr2': 8},
#         {'key1': 10, 'key2': 11, 'attr1': 12, 'attr2': 13},
#     ])
#
#     schema = {
#         'key1': Column(key_attribute=True, sensitive=True, categorical=False),
#         'key2': Column(key_attribute=True, sensitive=True, categorical=False),
#         'attr1': Column(key_attribute=True, sensitive=True, categorical=False),
#         'attr2': Column(key_attribute=True, sensitive=True, categorical=False)
#     }
#
#     assert 46 == len(identify_attacks(df1, df2, schema))
>>>>>>> 71ee8d34
<|MERGE_RESOLUTION|>--- conflicted
+++ resolved
@@ -1,146 +1,25 @@
+import numpy as np
 import pandas as pd
-<<<<<<< HEAD
-import numpy as np
-=======
-from pandas.util.testing import assert_frame_equal
 import pytest
->>>>>>> 71ee8d34
 
-from synthesized import HighDimSynthesizer
+from synthesized import HighDimSynthesizer, MetaExtractor
 from synthesized.privacy import LinkageAttack
 
 
-<<<<<<< HEAD
+@pytest.mark.slow
 def test_unittest_dataset():
     n = 1000
     df_original = pd.DataFrame({'x': np.random.normal(size=n),
                                 'y': np.random.choice(['a', 'b', 'c'], size=n),
                                 'z': np.random.normal(size=n)})
-=======
-@pytest.mark.slow
-def test_t_closeness_check():
-    schema = {
-        'key1': Column(key_attribute=True, sensitive=True, categorical=False),
-        'key2': Column(key_attribute=True, sensitive=True, categorical=False),
-        'attr1': Column(key_attribute=True, sensitive=True, categorical=False),
-        'attr2': Column(key_attribute=True, sensitive=True, categorical=False)
-    }
->>>>>>> 71ee8d34
 
-    with HighDimSynthesizer(df=df_original) as synthesizer:
+    df_meta = MetaExtractor.extract(df_original)
+    with HighDimSynthesizer(df_meta) as synthesizer:
         synthesizer.learn(num_iterations=500, df_train=df_original)
         df_synthesized = synthesizer.synthesize(num_rows=len(df_original))
         assert len(df_synthesized) == len(df_original)
 
-<<<<<<< HEAD
     la = LinkageAttack(df_original, ['x', 'y'], ['z'])
     attacks = la.get_attacks(df_synthesized)
     df_attacked = la.get_attacked_rows(attacks)
-    assert len(df_attacked) == 0
-=======
-    df = pd.DataFrame.from_records([
-        {'key1': 1, 'key2': 1, 'attr1': 1, 'attr2': 1},
-        {'key1': 1, 'key2': 1, 'attr1': 1, 'attr2': 1}
-    ])
-    assert len(t_closeness_check(df, schema, threshold=0.2)) == 0
-
-
-@pytest.mark.slow
-def test_find_boundaries():
-    df = pd.DataFrame.from_records([
-        {'key1': 1, 'key2': 2, 'attr1': 3, 'attr2': 4},
-        {'key1': 5, 'key2': 6, 'attr1': 7, 'attr2': 8},
-        {'key1': 10, 'key2': 11, 'attr1': 12, 'attr2': 13},
-    ])
-
-    schema = {
-        'key1': Column(key_attribute=True, sensitive=True, categorical=False),
-        'key2': Column(key_attribute=True, sensitive=True, categorical=False),
-        'attr1': Column(key_attribute=True, sensitive=True, categorical=False),
-        'attr2': Column(key_attribute=True, sensitive=True, categorical=False)
-    }
-
-    down, up = find_neighbour_distances(df, {'key1': 10, 'key2': 11}, schema)
-    assert down == {'key1': 5., 'key2': 5.}
-    assert up == {}
-
-    down, up = find_neighbour_distances(df, {'key1': 1, 'key2': 2}, schema)
-    assert down == {}
-    assert up == {'key1': 4., 'key2': 4.}
-
-    down, up = find_neighbour_distances(df, {'key1': 5, 'key2': 6}, schema)
-    assert down == {'key1': 4., 'key2': 4.}
-    assert up == {'key1': 5., 'key2': 5.}
-
-
-@pytest.mark.slow
-def test_find_eq_class():
-    df = pd.DataFrame.from_records([
-        {'key1': 1, 'key2': 'a', 'attr1': 3, 'attr2': 4},
-        {'key1': 1, 'key2': 'a', 'attr1': 7, 'attr2': 8},
-        {'key1': 10, 'key2': 'b', 'attr1': 12, 'attr2': 13},
-    ])
-
-    df_expected = pd.DataFrame.from_records([
-        {'key1': 1, 'key2': 'a', 'attr1': 3, 'attr2': 4},
-        {'key1': 1, 'key2': 'a', 'attr1': 7, 'attr2': 8},
-    ])
-
-    found = find_eq_class(df, {'key1': 1, 'key2': 'a'}).reset_index(drop=True)
-    assert_frame_equal(df_expected, found)
-
-
-@pytest.mark.slow
-def test_find_eq_class_fuzzy():
-    df1 = pd.DataFrame.from_records([
-        {'key1': 1, 'key2': 'a', 'attr1': 3, 'attr2': 4},
-        {'key1': 5, 'key2': 'a', 'attr1': 7, 'attr2': 8},
-        {'key1': 10, 'key2': 'a', 'attr1': 12, 'attr2': 13},
-    ])
-
-    df2 = pd.DataFrame.from_records([
-        {'key1': 1, 'key2': 'a', 'attr1': 3, 'attr2': 4},
-        {'key1': 5.5, 'key2': 'a', 'attr1': 7.5, 'attr2': 8.5},
-        {'key1': 9, 'key2': 'a', 'attr1': 11, 'attr2': 12},
-    ])
-
-    df_expected = pd.DataFrame.from_records([
-        {'key1': 5.5, 'key2': 'a', 'attr1': 7.5, 'attr2': 8.5},
-    ])
-
-    schema = {
-        'key1': Column(key_attribute=True, sensitive=True, categorical=False),
-        'key2': Column(key_attribute=True, sensitive=True, categorical=True),
-        'attr1': Column(key_attribute=True, sensitive=True, categorical=False),
-        'attr2': Column(key_attribute=True, sensitive=True, categorical=False)
-    }
-
-    attrs = {'key1': 5, 'key2': 'a'}
-    down, up = find_neighbour_distances(df1, attrs, schema)
-    found = find_eq_class_fuzzy(df2, attrs, down, up, schema).reset_index(drop=True)
-
-    assert_frame_equal(df_expected, found)
-
-
-# def test_linkage_attack():
-#     df1 = pd.DataFrame.from_records([
-#         {'key1': 1, 'key2': 2, 'attr1': 3, 'attr2': 4},
-#         {'key1': 1, 'key2': 6, 'attr1': 7, 'attr2': 8},
-#         {'key1': 10, 'key2': 11, 'attr1': 12, 'attr2': 13},
-#     ])
-#
-#     df2 = pd.DataFrame.from_records([
-#         {'key1': 1, 'key2': 2, 'attr1': 3, 'attr2': 4},
-#         {'key1': 1, 'key2': 6, 'attr1': 7, 'attr2': 8},
-#         {'key1': 10, 'key2': 11, 'attr1': 12, 'attr2': 13},
-#     ])
-#
-#     schema = {
-#         'key1': Column(key_attribute=True, sensitive=True, categorical=False),
-#         'key2': Column(key_attribute=True, sensitive=True, categorical=False),
-#         'attr1': Column(key_attribute=True, sensitive=True, categorical=False),
-#         'attr2': Column(key_attribute=True, sensitive=True, categorical=False)
-#     }
-#
-#     assert 46 == len(identify_attacks(df1, df2, schema))
->>>>>>> 71ee8d34
+    assert len(df_attacked) == 0