import tempfile
from typing import Any, Dict
import shutil

import numpy as np
import pandas as pd
import pytest
from scipy.stats import ks_2samp

<<<<<<< HEAD
from synthesized import HighDimSynthesizer
from synthesized.common import TypeOverride
from synthesized.common.values.continuous import ContinuousValue
=======
from synthesized import HighDimSynthesizer, MetaExtractor
from synthesized.metadata import TypeOverride
from synthesized.config import HighDimConfig
from synthesized.common.values import ContinuousValue
>>>>>>> 71ee8d34

atol = 0.05


<<<<<<< HEAD
def export_model_given_df(df_original: pd.DataFrame, num_iterations: int = 2500, highdim_kwargs=None):
=======
def export_model_given_df(df_original: pd.DataFrame, num_iterations: int = 500, highdim_kwargs: Dict[str, Any] = None,
                          synthesize_kwargs: Dict[str, Any] = None):
>>>>>>> 71ee8d34
    highdim_kwargs = dict() if highdim_kwargs is None else highdim_kwargs
    synthesize_kwargs = dict() if synthesize_kwargs is None else synthesize_kwargs

    temp_dir = tempfile.mkdtemp()
    temp_fname = temp_dir + 'synthesizer.txt'

    df_meta = MetaExtractor.extract(df=df_original)
    config = HighDimConfig(**highdim_kwargs)
    with HighDimSynthesizer(df_meta=df_meta, config=config) as synthesizer:
        synthesizer.learn(num_iterations=num_iterations, df_train=df_original)
        df_synthesized = synthesizer.synthesize(num_rows=len(df_original), **synthesize_kwargs)

        with open(temp_fname, 'wb') as f:
            synthesizer.export_model(f)

    with open(temp_fname, 'rb') as f:
        synthesizer2 = HighDimSynthesizer.import_model(f)

    df_synthesized2 = synthesizer2.synthesize(num_rows=len(df_original), **synthesize_kwargs)
    shutil.rmtree(temp_dir)

    return df_synthesized, df_synthesized2


@pytest.mark.slow
def test_continuous_variable_generation():
    r = np.random.normal(loc=5000, scale=1000, size=1000)
    df_original = pd.DataFrame({'r': r})
    df_synthesized, df_synthesized2 = export_model_given_df(df_original)

    distribution_distance = ks_2samp(df_original['r'], df_synthesized['r'])[0]
    distribution_distance2 = ks_2samp(df_original['r'], df_synthesized2['r'])[0]
    assert distribution_distance2 < 0.3
    assert np.isclose(distribution_distance, distribution_distance2, atol=atol)


@pytest.mark.slow
def test_categorical_similarity_variable_generation():
    r = np.random.normal(loc=10, scale=2, size=1000)
    df_original = pd.DataFrame({'r': list(map(int, r))})
    df_synthesized, df_synthesized2 = export_model_given_df(df_original)

    distribution_distance = ks_2samp(df_original['r'], df_synthesized['r'])[0]
    distribution_distance2 = ks_2samp(df_original['r'], df_synthesized2['r'])[0]
    assert distribution_distance2 < 0.3
    assert np.isclose(distribution_distance, distribution_distance2, atol=atol)


@pytest.mark.slow
def test_categorical_variable_generation():
    r = np.random.normal(loc=5, scale=1, size=1000)
    df_original = pd.DataFrame({'r': list(map(int, r))})
    df_synthesized, df_synthesized2 = export_model_given_df(df_original)

    distribution_distance = ks_2samp(df_original['r'], df_synthesized['r'])[0]
    distribution_distance2 = ks_2samp(df_original['r'], df_synthesized2['r'])[0]
    assert distribution_distance2 < 0.3
    assert np.isclose(distribution_distance, distribution_distance2, atol=atol)


@pytest.mark.slow
def test_nan_producing():
    r = np.random.normal(loc=0, scale=1, size=1000)
    indices = np.random.choice(np.arange(r.size), replace=False, size=int(r.size * 0.2))
    r[indices] = np.nan
    df_original = pd.DataFrame({'r': r})

    df_synthesized, df_synthesized2 = export_model_given_df(df_original, synthesize_kwargs=dict(produce_nans=True))

    assert df_synthesized['r'].isna().sum() > 0
    assert np.isclose(np.sum(np.isnan(df_synthesized['r'])) / len(df_synthesized),
                      np.sum(np.isnan(df_synthesized2['r'])) / len(df_synthesized2),
                      atol=atol)


@pytest.mark.slow
def test_type_overrides():
    r = np.random.normal(loc=10, scale=2, size=1000)
    df_original = pd.DataFrame({'r': list(map(int, r))})
    df_meta = MetaExtractor.extract(df=df_original, type_overrides={'r': TypeOverride.CONTINUOUS})
    synthesizer = HighDimSynthesizer(df_meta=df_meta)
    synthesizer.learn(num_iterations=10, df_train=df_original)

    temp_dir = tempfile.mkdtemp()
    temp_fname = temp_dir + 'synthesizer.txt'

    with open(temp_fname, 'wb') as f:
        synthesizer.export_model(f)

    with open(temp_fname, 'rb') as f:
        synthesizer2 = HighDimSynthesizer.import_model(f)
    shutil.rmtree(temp_dir)

    assert type(synthesizer2.get_values()[0]) == ContinuousValue<|MERGE_RESOLUTION|>--- conflicted
+++ resolved
@@ -1,32 +1,22 @@
+import shutil
 import tempfile
 from typing import Any, Dict
-import shutil
 
 import numpy as np
 import pandas as pd
 import pytest
 from scipy.stats import ks_2samp
 
-<<<<<<< HEAD
-from synthesized import HighDimSynthesizer
-from synthesized.common import TypeOverride
-from synthesized.common.values.continuous import ContinuousValue
-=======
 from synthesized import HighDimSynthesizer, MetaExtractor
+from synthesized.common.values import ContinuousValue
+from synthesized.config import HighDimConfig
 from synthesized.metadata import TypeOverride
-from synthesized.config import HighDimConfig
-from synthesized.common.values import ContinuousValue
->>>>>>> 71ee8d34
 
 atol = 0.05
 
 
-<<<<<<< HEAD
-def export_model_given_df(df_original: pd.DataFrame, num_iterations: int = 2500, highdim_kwargs=None):
-=======
 def export_model_given_df(df_original: pd.DataFrame, num_iterations: int = 500, highdim_kwargs: Dict[str, Any] = None,
                           synthesize_kwargs: Dict[str, Any] = None):
->>>>>>> 71ee8d34
     highdim_kwargs = dict() if highdim_kwargs is None else highdim_kwargs
     synthesize_kwargs = dict() if synthesize_kwargs is None else synthesize_kwargs
 
