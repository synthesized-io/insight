--- conflicted
+++ resolved
@@ -8,14 +8,10 @@
 from scipy.stats import ks_2samp
 
 from synthesized import HighDimSynthesizer
-from synthesized.common.values import ContinuousValue
+from synthesized.common.values import CategoricalValue, ContinuousValue
 from synthesized.config import HighDimConfig
 from synthesized.metadata_new.factory import MetaExtractor
-<<<<<<< HEAD
-from synthesized.metadata_new.model import KernelDensityEstimate
-=======
 from synthesized.model.models import Histogram, KernelDensityEstimate
->>>>>>> faa906f4
 
 atol = 0.05
 
@@ -99,14 +95,6 @@
 
 @pytest.mark.slow
 def test_type_overrides():
-<<<<<<< HEAD
-    r = np.random.normal(loc=10, scale=2, size=1000)
-    df_original = pd.DataFrame({'r': list(map(int, r))})
-    df_meta = MetaExtractor.extract(df=df_original)
-    r_override = KernelDensityEstimate.from_meta(df_meta['r'])
-    synthesizer = HighDimSynthesizer(df_meta=df_meta, type_overrides=[r_override])
-    synthesizer.learn(num_iterations=10, df_train=df_original)
-=======
     n = 1000
     df_original = pd.DataFrame({
         'r1': np.random.randint(1, 5, size=n),
@@ -116,8 +104,8 @@
     df_meta = MetaExtractor.extract(df=df_original)
 
     type_overrides = [
-        KernelDensityEstimate.from_meta(df_meta["r1"]),
-        Histogram.from_meta(df_meta["r2"])
+        KernelDensityEstimate(df_meta["r1"]),
+        Histogram(df_meta["r2"])
     ]
 
     synthesizer = HighDimSynthesizer(df_meta=df_meta, type_overrides=type_overrides)
@@ -125,7 +113,6 @@
 
     assert isinstance(synthesizer.df_model['r1'], KernelDensityEstimate)
     assert isinstance(synthesizer.df_model['r2'], Histogram)
->>>>>>> faa906f4
 
     temp_dir = tempfile.mkdtemp()
     temp_fname = temp_dir + 'synthesizer.txt'
@@ -137,9 +124,7 @@
         synthesizer2 = HighDimSynthesizer.import_model(f)
     shutil.rmtree(temp_dir)
 
-<<<<<<< HEAD
-    assert isinstance(synthesizer2.df_value['r'], ContinuousValue)
-=======
+    assert isinstance(synthesizer2.df_value['r1'], ContinuousValue)
+    assert isinstance(synthesizer2.df_value['r1'], CategoricalValue)
     assert isinstance(synthesizer2.df_model['r1'], KernelDensityEstimate)
-    assert isinstance(synthesizer2.df_model['r2'], Histogram)
->>>>>>> faa906f4
+    assert isinstance(synthesizer2.df_model['r2'], Histogram)