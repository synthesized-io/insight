--- conflicted
+++ resolved
@@ -9,16 +9,10 @@
 from synthesized import HighDimSynthesizer
 from synthesized.common.values import ContinuousValue, DateValue
 from synthesized.config import AddressLabels, BankLabels, PersonLabels
-<<<<<<< HEAD
-from synthesized.metadata_new import (Address, Bank, DataFrameMeta, Float, FormattedString, Integer, MetaExtractor,
-                                      Person, String)
+from synthesized.metadata_new import DataFrameMeta
+from synthesized.metadata_new.meta_builder import MetaExtractor
 from synthesized.metadata_new.model import KernelDensityEstimate
-=======
-from synthesized.metadata import TypeOverride
-from synthesized.metadata_new import DataFrameMeta
-from synthesized.metadata_new.factory import MetaExtractor
 from synthesized.metadata_new.value import Address, Bank, Float, FormattedString, Integer, Person, String
->>>>>>> 06bf71dc
 from tests.utils import progress_bar_testing
 
 
