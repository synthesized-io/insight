import numpy as np
import pandas as pd
import pytest

from insight.check import ColumnCheck
from insight.metrics import (
    CorrMatrix,
    CramersV,
    DiffCorrMatrix,
    EarthMoversDistance,
    KolmogorovSmirnovDistance,
    TwoColumnMap,
)


@pytest.fixture(scope="module")
def data():
    df = (
        pd.read_csv(
            "https://raw.githubusercontent.com/synthesized-io/datasets/master/tabular/templates/credit.csv"
        )
        .dropna()
        .reset_index(drop=True)
    )
    categorical_cols = []
    continuous_cols = []

    check = ColumnCheck()
    for col in df.columns:
        if check.continuous(df[col]):
            continuous_cols.append(col)
        else:
            categorical_cols.append(col)

    return df, categorical_cols, continuous_cols


def test_two_column_map(data):
    df, categorical_cols, continuous_cols = data[0], data[1], data[2]
    df1 = df.sample(1000).reset_index(drop=True)
    df2 = df.sample(1000).reset_index(drop=True)

    emd = EarthMoversDistance()

    col_map = TwoColumnMap(emd)
    emd_map_df = col_map(df1, df2)
<<<<<<< HEAD
    expected_column_name = f'{str(emd)}_map'

    assert col_map.name == expected_column_name

    assert set(emd_map_df.columns.to_list()) == set([expected_column_name])
    assert all(not np.isnan(emd_map_df[expected_column_name][cat]) for cat in categorical_cols)
    assert all(np.isnan(emd_map_df[expected_column_name][cont]) for cont in continuous_cols)
=======
    assert col_map.name == f"{str(emd)}_map"

    assert set(emd_map_df.columns.to_list()) == set(["metric_val"])
    assert all(not np.isnan(emd_map_df["metric_val"][cat]) for cat in categorical_cols)
    assert all(np.isnan(emd_map_df["metric_val"][cont]) for cont in continuous_cols)


def test_two_column_map_with_ksd(data):
    df, categorical_cols, continuous_cols = data[0], data[1], data[2]
    df1 = df.sample(1000).reset_index(drop=True)
    df2 = df.sample(1000).reset_index(drop=True)

    ksd = KolmogorovSmirnovDistance()

    col_map = TwoColumnMap(ksd)
    ksd_map_df = col_map(df1, df2)
    assert col_map.name == f"{str(ksd)}_map"

    assert set(ksd_map_df.columns.to_list()) == set(["metric_val"])
    assert all(not np.isnan(ksd_map_df["metric_val"][cat]) for cat in categorical_cols)
    assert all(not np.isnan(ksd_map_df["metric_val"][cont]) for cont in continuous_cols)
>>>>>>> f2e861e9


def test_metric_matrix(data):
    df, categorical_cols, continuous_cols = data[0], data[1], data[2]
    df1 = df.sample(1000).reset_index(drop=True)
    df2 = df.sample(1000).reset_index(drop=True)

    cmv = CramersV()
    cmt = CorrMatrix(cmv)
    assert cmt.name == f"{str(cmv)}_matrix"
    cmv_val_df = cmt(df)
    assert all(
        np.isnan(cmv_val_df[cont1][cont2]) and np.isnan(cmv_val_df[cont2][cont1])
        for cont1 in continuous_cols
        for cont2 in continuous_cols
    )
    assert all(
        np.isnan(cmv_val_df[cat][cont]) and np.isnan(cmv_val_df[cont][cat])
        for cat in categorical_cols
        for cont in continuous_cols
    )
    assert all(
        not np.isnan(cmv_val_df[cat1][cat2]) and not np.isnan(cmv_val_df[cat2][cat1])
        for cat1 in categorical_cols
        for cat2 in categorical_cols
        if cat1 != cat2
    )

    cmv_diff_mat = DiffCorrMatrix(cmv)
    diff = cmv_diff_mat(df1, df2)
    assert cmv_diff_mat.name == f"diff_{str(cmv)}"
    assert all(
        np.isnan(diff[cont1][cont2]) and np.isnan(diff[cont2][cont1])
        for cont1 in continuous_cols
        for cont2 in continuous_cols
    )
    assert all(
        np.isnan(diff[cat][cont]) and np.isnan(diff[cont][cat])
        for cat in categorical_cols
        for cont in continuous_cols
    )
    assert all(
        not np.isnan(diff[cat1][cat2]) and not np.isnan(diff[cat2][cat1])
        for cat1 in categorical_cols
        for cat2 in categorical_cols
        if cat1 != cat2
    )
    assert not np.isnan(cmv_diff_mat.summarize_result(diff))<|MERGE_RESOLUTION|>--- conflicted
+++ resolved
@@ -44,20 +44,12 @@
 
     col_map = TwoColumnMap(emd)
     emd_map_df = col_map(df1, df2)
-<<<<<<< HEAD
     expected_column_name = f'{str(emd)}_map'
 
     assert col_map.name == expected_column_name
-
     assert set(emd_map_df.columns.to_list()) == set([expected_column_name])
     assert all(not np.isnan(emd_map_df[expected_column_name][cat]) for cat in categorical_cols)
     assert all(np.isnan(emd_map_df[expected_column_name][cont]) for cont in continuous_cols)
-=======
-    assert col_map.name == f"{str(emd)}_map"
-
-    assert set(emd_map_df.columns.to_list()) == set(["metric_val"])
-    assert all(not np.isnan(emd_map_df["metric_val"][cat]) for cat in categorical_cols)
-    assert all(np.isnan(emd_map_df["metric_val"][cont]) for cont in continuous_cols)
 
 
 def test_two_column_map_with_ksd(data):
@@ -69,12 +61,12 @@
 
     col_map = TwoColumnMap(ksd)
     ksd_map_df = col_map(df1, df2)
-    assert col_map.name == f"{str(ksd)}_map"
+    expected_column_name = f"{str(ksd)}_map"
 
-    assert set(ksd_map_df.columns.to_list()) == set(["metric_val"])
-    assert all(not np.isnan(ksd_map_df["metric_val"][cat]) for cat in categorical_cols)
-    assert all(not np.isnan(ksd_map_df["metric_val"][cont]) for cont in continuous_cols)
->>>>>>> f2e861e9
+    assert col_map.name == expected_column_name
+    assert set(ksd_map_df.columns.to_list()) == set([expected_column_name])
+    assert all(not np.isnan(ksd_map_df[expected_column_name][cat]) for cat in categorical_cols)
+    assert all(not np.isnan(ksd_map_df[expected_column_name][cont]) for cont in continuous_cols)
 
 
 def test_metric_matrix(data):
