--- conflicted
+++ resolved
@@ -10,13 +10,8 @@
 from hypothesis.extra.pandas import column, columns, data_frames, range_indexes
 
 from synthesized.config import AddressLabels, BankLabels, PersonLabels
-<<<<<<< HEAD
-from synthesized.metadata_new import (Address, Bank, Bool, DateTime, Float, Integer, IntegerBool, MetaExtractor,
-                                      OrderedString, Ordinal, Person, String)
-=======
-from synthesized.metadata_new import (Address, Bank, Bool, Date, Float, FormattedString, Integer, IntegerBool,
+from synthesized.metadata_new import (Address, Bank, Bool, DateTime, Float, FormattedString, Integer, IntegerBool,
                                       MetaExtractor, OrderedString, Ordinal, Person, String)
->>>>>>> ca4c9f33
 
 logger = logging.getLogger(__name__)
 
