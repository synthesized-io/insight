"""Hard Coded Data fixtures for testing the Metas.

This module contains fixtures that provide the hard coded data frames/values to assess the different Metas. Each
Meta class, <ValueMeta[DType]> has some description of the data's representation given by ValueMeta and some
description of the data type, given by DType. Each TestData class in this module is used for a particular DType:

TestData Objects  ->  DType
-------------------|-------------------
StringData         |  'U'
BoolData           |  '?'
OrderedString      |  pd.categorical
DateData           |  'datetime64[D]'
IntData            |  'i8'
TimeDeltaDay       |  'timedelta64[D]'
FloatData          |  'f8'
IntBoolData        |  'i8'
AddressData        |  addresses
BankData           |  bank accounts
PersonData         |  persons
"""
import numpy as np
import pandas as pd
import pytest


class MetaTestData:
    @pytest.fixture(scope='class')
    def dataframe(self, name):
        return pd.DataFrame(columns=[name])

    @pytest.fixture(scope='class')
    def expanded_dataframe(self, dataframe):
        return dataframe.copy()

    @pytest.fixture(scope='class')
    def categories(self) -> list:
        return []

    @pytest.fixture(scope='class')
    def min(self):
        return None

    @pytest.fixture(scope='class')
    def max(self):
        return None


class StringData(MetaTestData):
    @pytest.fixture(scope='class')
    def dataframe(self, name, with_nans) -> pd.DataFrame:
        if with_nans:
            return pd.DataFrame(pd.Series(['a', 'a', 'b', 'c', 'b'], dtype=object, name=name))
        else:
            return pd.DataFrame(pd.Series(['a', np.nan, 'b', 'c', 'b'], dtype=object, name=name))

    @pytest.fixture(scope='class')
    def categories(self) -> list:
        return ['a', 'b', 'c']


class BoolData(MetaTestData):
    @pytest.fixture(scope='class')
    def dataframe(self, name) -> pd.DataFrame:
        return pd.DataFrame(pd.Series([True, False, False, True], dtype=bool, name=name))

    @pytest.fixture(scope='class')
    def categories(self) -> list:
        return [False, True]

    @pytest.fixture(scope='class')
    def min(self) -> bool:
        return False

    @pytest.fixture(scope='class')
    def max(self) -> bool:
        return True


class OrderedStringData(MetaTestData):
    @pytest.fixture(scope='class')
    def dataframe(self, name) -> pd.DataFrame:
        return pd.DataFrame({name: pd.Categorical(
            ['plum', 'peach', 'pair', 'each', 'plum'],
            dtype=pd.CategoricalDtype(['each', 'peach', 'pair', 'plum'], ordered=True)
        )})

    @pytest.fixture(scope='class')
    def categories(self) -> list:
        return ['each', 'peach', 'pair', 'plum']

    @pytest.fixture(scope='class')
    def min(self):
        return 'each'

    @pytest.fixture(scope='class')
    def max(self):
        return 'plum'


class DateData(MetaTestData):
    @pytest.fixture(scope='class')
    def dataframe(self, name) -> pd.DataFrame:
        return pd.DataFrame(
            pd.Series(['2021-01-16', '2021-05-23', '2020-03-01', '2021-02-22'], name=name, dtype='datetime64[ns]')
        )

    @pytest.fixture(scope='class')
    def expanded_dataframe(self, dataframe, name):
        return pd.DataFrame({
            f'{name}_dow': pd.Series(['Saturday', 'Sunday', 'Sunday', 'Monday'], name=name, dtype='str'),
            f'{name}_day': pd.Series([16, 23, 1, 22], name=name, dtype='int64'),
            f'{name}_month': pd.Series([1, 5, 3, 2], name=name, dtype='int64'),
            f'{name}_year': pd.Series([2021, 2021, 2020, 2021], name=name, dtype='int64')
        })

    @pytest.fixture(scope='class')
    def categories(self) -> list:
        return [np.datetime64('2020-03-01'), np.datetime64('2021-01-16'),
                np.datetime64('2021-02-22'), np.datetime64('2021-05-23')]

    @pytest.fixture(scope='class')
    def min(self):
        return np.datetime64('2020-03-01')

    @pytest.fixture(scope='class')
    def max(self):
        return np.datetime64('2021-05-23')


class IntData(MetaTestData):
    @pytest.fixture(scope='class')
    def dataframe(self, name) -> pd.DataFrame:
        return pd.DataFrame(
            pd.Series([-3, 3, 2, 7, 1, 4], name=name, dtype='int64')
        )

    @pytest.fixture(scope='class')
    def categories(self) -> list:
        return [-3, 1, 2, 3, 4, 7]

    @pytest.fixture(scope='class')
    def min(self):
        return np.int64(-3)

    @pytest.fixture(scope='class')
    def max(self):
        return np.int64(7)


class TimeDeltaDayData(MetaTestData):
    @pytest.fixture(scope='class')
    def dataframe(self, name) -> pd.DataFrame:
        return pd.DataFrame(pd.Series(
            [np.timedelta64(3, 'D'), np.timedelta64(1, 'D'), np.timedelta64(3, 'D'), np.timedelta64(4, 'D')],
            name=name,
            dtype='timedelta64[D]'
        ))

    @pytest.fixture(scope='class')
    def categories(self) -> list:
        return [np.timedelta64(1, 'D'), np.timedelta64(3, 'D'), np.timedelta64(4, 'D')]

    @pytest.fixture(scope='class')
    def min(self):
        return np.timedelta64(1, 'D')

    @pytest.fixture(scope='class')
    def max(self):
        return np.timedelta64(4, 'D')


class FloatData(MetaTestData):
    @pytest.fixture(scope='class')
    def dataframe(self, name) -> pd.DataFrame:
        return pd.DataFrame(pd.Series([-3.3, 1.0, 5, 1.0, 13], dtype='float64', name=name))

    @pytest.fixture(scope='class')
    def categories(self) -> list:
        return [-3.3, 1.0, 5, 13]

    @pytest.fixture(scope='class')
    def min(self):
        return np.float64(-3.3)

    @pytest.fixture(scope='class')
    def max(self):
        return np.float64(13)


class IntBoolData(MetaTestData):
    @pytest.fixture(scope='class')
    def dataframe(self, name) -> pd.DataFrame:
        return pd.DataFrame(pd.Series([0, 1, 1, 0], dtype='int64', name=name))

    @pytest.fixture(scope='class')
    def categories(self) -> list:
        return [0, 1]

    @pytest.fixture(scope='class')
    def min(self):
        return np.int64(0)

    @pytest.fixture(scope='class')
    def max(self):
        return np.int64(1)


class AddressData(MetaTestData):
    @pytest.fixture(scope='class')
    def dataframe(self, name) -> pd.DataFrame:
        return pd.DataFrame({
            name: ["1||Blah Drive|Cambridge",
                   "|Housey McHouseface|Placeholder Avenue|London",
                   "42||Test Road|Swansea"]
        })

    @pytest.fixture(scope='class')
    def expanded_dataframe(self, dataframe):
        return pd.DataFrame({
            "house number": pd.Series(["1", "", "42"], dtype=object),
            "house name": pd.Series(["", "Housey McHouseface", ""], dtype=object),
            "street": pd.Series(["Blah Drive", "Placeholder Avenue", "Test Road"], dtype=object),
            "city": pd.Series(["Cambridge", "London", "Swansea"], dtype=object)
        })

    @pytest.fixture(scope='class')
    def categories(self) -> list:
        return ["1||Blah Drive|Cambridge",
                "|Housey McHouseface|Placeholder Avenue|London",
                "42||Test Road|Swansea"]


class BankData(MetaTestData):
    @pytest.fixture(scope='class')
    def dataframe(self, name) -> pd.DataFrame:
        return pd.DataFrame({
            name: ["HBUK01066212345678", "BCUK32343212345678", "HBUK01066212345678"]
        })

    @pytest.fixture(scope='class')
    def expanded_dataframe(self, dataframe):
        return pd.DataFrame({
            "bic": pd.Series(["HBUK", "BCUK", "HBUK"], dtype=object),
            "sort_code": pd.Series(["010662", "323432", "010662"], dtype=object),
            "account": pd.Series(["12345678", "12345678", "12345678"], dtype=object)
        })

    @pytest.fixture(scope='class')
    def categories(self) -> list:
        return ["HBUK01066212345678", "BCUK32343212345678"]


class PersonData(MetaTestData):
    @pytest.fixture(scope='class')
    def dataframe(self, name) -> pd.DataFrame:
        return pd.DataFrame({
<<<<<<< HEAD
            name: ["M|joe|doe", "F|jane|smith", "U|alex|black"]
=======
            name: ["Robert|Bell", "Alice|Smith", "Alice|Bell", "Robert|Bell"]
>>>>>>> 763d9099
        })

    @pytest.fixture(scope='class')
    def expanded_dataframe(self, dataframe):
        return pd.DataFrame({
<<<<<<< HEAD
            "gender": pd.Series(["M", "F", "U"], dtype=object),
            "firstname": pd.Series(["joe", "jane", "alex"], dtype=object),
            "lastname": pd.Series(["doe", "smith", "black"], dtype=object),
=======
            "first_name": pd.Series(["Robert", "Alice", "Alice", "Robert"], dtype=object),
            "last_name": pd.Series(["Bell", "Smith", "Bell", "Bell"], dtype=object),
>>>>>>> 763d9099
        })

    @pytest.fixture(scope='class')
    def categories(self) -> list:
<<<<<<< HEAD
        return ["M|joe|doe", "F|jane|smith", "U|alex|black"]
=======
        return ["Robert|Bell", "Alice|Smith", "Alice|Bell"]
>>>>>>> 763d9099


class DataFrameData(MetaTestData):
    @pytest.fixture(scope='class')
    def dataframe(self) -> pd.DataFrame:
        return pd.DataFrame({
            'city': pd.Series(['London', 'London', 'London', 'London'], dtype=object),
            'street': pd.Series(['Euston Road', 'Old Kent Road', 'Park Lane', 'Euston Road'], dtype=object),
            'house_number': pd.Series(['1', '2a', '4', '1'], dtype=object)
        })


class AnnotatedDataFrameData(MetaTestData):
    @pytest.fixture(scope='class')
    def dataframe(self) -> pd.DataFrame:
        return pd.DataFrame({
            'house_number': pd.Series(['1', '2a', '4', '1'], dtype=object),
            'street': pd.Series(['Euston Road', 'Old Kent Road', 'Park Lane', 'Euston Road'], dtype=object),
            'city': pd.Series(['London', 'London', 'London', 'London'], dtype=object)
        })

    @pytest.fixture(scope='class')
    def expanded_dataframe(self, name):
        return pd.DataFrame({'address': pd.Series(
            ["1|Euston Road|London", "2a|Old Kent Road|London", "4|Park Lane|London", "1|Euston Road|London"],
            dtype=str
        )})<|MERGE_RESOLUTION|>--- conflicted
+++ resolved
@@ -254,33 +254,19 @@
     @pytest.fixture(scope='class')
     def dataframe(self, name) -> pd.DataFrame:
         return pd.DataFrame({
-<<<<<<< HEAD
-            name: ["M|joe|doe", "F|jane|smith", "U|alex|black"]
-=======
             name: ["Robert|Bell", "Alice|Smith", "Alice|Bell", "Robert|Bell"]
->>>>>>> 763d9099
-        })
-
-    @pytest.fixture(scope='class')
-    def expanded_dataframe(self, dataframe):
-        return pd.DataFrame({
-<<<<<<< HEAD
-            "gender": pd.Series(["M", "F", "U"], dtype=object),
-            "firstname": pd.Series(["joe", "jane", "alex"], dtype=object),
-            "lastname": pd.Series(["doe", "smith", "black"], dtype=object),
-=======
+        })
+
+    @pytest.fixture(scope='class')
+    def expanded_dataframe(self, dataframe):
+        return pd.DataFrame({
             "first_name": pd.Series(["Robert", "Alice", "Alice", "Robert"], dtype=object),
             "last_name": pd.Series(["Bell", "Smith", "Bell", "Bell"], dtype=object),
->>>>>>> 763d9099
-        })
-
-    @pytest.fixture(scope='class')
-    def categories(self) -> list:
-<<<<<<< HEAD
-        return ["M|joe|doe", "F|jane|smith", "U|alex|black"]
-=======
+        })
+
+    @pytest.fixture(scope='class')
+    def categories(self) -> list:
         return ["Robert|Bell", "Alice|Smith", "Alice|Bell"]
->>>>>>> 763d9099
 
 
 class DataFrameData(MetaTestData):
