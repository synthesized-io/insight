--- conflicted
+++ resolved
@@ -7,23 +7,13 @@
 import pytest
 from faker import Faker
 
-<<<<<<< HEAD
-from synthesized.config import AddressLabels, AddressModelConfig, PersonLabels
-from synthesized.metadata_new import Date, Integer, MetaExtractor
-from synthesized.metadata_new.base import Model
-from synthesized.metadata_new.data_frame_meta import DataFrameMeta
-from synthesized.metadata_new.model import (AddressModel, FormattedString, Histogram, KernelDensityEstimate,
-                                            ModelBuilder, ModelFactory, PersonModel, SequentialFormattedString)
-from synthesized.metadata_new.value import Address, Person
-=======
-from synthesized.config import BankLabels, PersonLabels
+from synthesized.config import AddressLabels, AddressModelConfig, BankLabels, PersonLabels
 from synthesized.metadata_new import Bank, Date, Integer, MetaExtractor
 from synthesized.metadata_new.base import Model
 from synthesized.metadata_new.data_frame_meta import DataFrameMeta
-from synthesized.metadata_new.model import (BankModel, FormattedString, Histogram, KernelDensityEstimate, ModelBuilder,
-                                            ModelFactory, PersonModel, SequentialFormattedString)
-from synthesized.metadata_new.value import Person
->>>>>>> 419ef1f8
+from synthesized.metadata_new.model import (AddressModel, BankModel, FormattedString, Histogram, KernelDensityEstimate,
+                                            ModelBuilder, ModelFactory, PersonModel, SequentialFormattedString)
+from synthesized.metadata_new.value import Address, Person
 
 logger = logging.getLogger(__name__)
 
@@ -177,7 +167,6 @@
     assert model.sample(100, produce_nans=True)['test'].isna().sum() > 0
 
 
-<<<<<<< HEAD
 @pytest.mark.slow
 @pytest.mark.parametrize(
     "postcode_label,full_address_label",
@@ -246,7 +235,8 @@
 
     expected_columns = ['postcode', 'full_address', 'county', 'city', 'district']
     assert_model_output(model, expected_columns=expected_columns, nan_columns=expected_columns[:-3])
-=======
+
+
 def test_bank_number():
 
     meta = Bank('bank', nan_freq=0.3,
@@ -255,7 +245,6 @@
 
     expected_columns = ['bic', 'sort_code', 'account']
     assert_model_output(model, expected_columns=expected_columns)
->>>>>>> 419ef1f8
 
 
 @pytest.mark.parametrize(
