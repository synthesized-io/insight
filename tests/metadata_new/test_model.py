import logging
from datetime import datetime
from typing import List, Optional, cast

import numpy as np
import pandas as pd
import pytest

<<<<<<< HEAD
from synthesized.config import BankLabels
from synthesized.metadata_new import Bank, Date, Integer, MetaExtractor
from synthesized.metadata_new.base import Model
from synthesized.metadata_new.data_frame_meta import DataFrameMeta
from synthesized.metadata_new.model import (BankModel, FormattedString, Histogram, KernelDensityEstimate, ModelBuilder,
                                            ModelFactory, SequentialFormattedString)
=======
from synthesized.config import PersonLabels
from synthesized.metadata_new import Date, Integer, MetaExtractor
from synthesized.metadata_new.base import Model
from synthesized.metadata_new.data_frame_meta import DataFrameMeta
from synthesized.metadata_new.model import (FormattedString, Histogram, KernelDensityEstimate, ModelBuilder,
                                            ModelFactory, PersonModel, SequentialFormattedString)
from synthesized.metadata_new.value import Person
>>>>>>> 0e8db424

logger = logging.getLogger(__name__)


@pytest.fixture
def simple_df():
    np.random.seed(6235901)
    df = pd.DataFrame({
        'string': np.random.choice(['A', 'B', 'C', 'D', 'E'], size=1000),
        'bool': np.random.choice([False, True], size=1000).astype('?'),
        'date': pd.to_datetime(18_000 + np.random.normal(500, 50, size=1000).astype(int), unit='D'),
        'int': [n for n in [0, 1, 2, 3, 4, 5] for i in range([50, 50, 0, 200, 400, 300][n])],
        'float': np.random.normal(0.0, 1.0, size=1000),
        'int_bool': np.random.choice([0, 1], size=1000),
        'date_sparse': pd.to_datetime(18_000 + 5 * np.random.normal(500, 50, size=1000).astype(int), unit='D')
    })
    return df


@pytest.fixture
def simple_df_binned_probabilities():
    probs = {
        'date': {pd.Interval(pd.Timestamp(datetime.strptime('2020-02-24 00:00:00', "%Y-%m-%d %H:%M:%S")), pd.Timestamp(datetime.strptime('2020-03-30 07:12:00', "%Y-%m-%d %H:%M:%S")), closed='left'): 0.0032244955008293133, pd.Interval(pd.Timestamp(datetime.strptime('2020-03-30 07:12:00', "%Y-%m-%d %H:%M:%S")), pd.Timestamp(datetime.strptime('2020-05-04 14:24:00', "%Y-%m-%d %H:%M:%S")), closed='left'): 0.011699174133465277, pd.Interval(pd.Timestamp(datetime.strptime('2020-05-04 14:24:00', "%Y-%m-%d %H:%M:%S")), pd.Timestamp(datetime.strptime('2020-06-08 21:36:00', "%Y-%m-%d %H:%M:%S")), closed='left'): 0.05498513716790392, pd.Interval(pd.Timestamp(datetime.strptime('2020-06-08 21:36:00', "%Y-%m-%d %H:%M:%S")), pd.Timestamp(datetime.strptime('2020-07-14 04:48:00', "%Y-%m-%d %H:%M:%S")), closed='left'): 0.14416831367994937, pd.Interval(pd.Timestamp(datetime.strptime('2020-07-14 04:48:00', "%Y-%m-%d %H:%M:%S")), pd.Timestamp(datetime.strptime('2020-08-18 12:00:00', "%Y-%m-%d %H:%M:%S")), closed='left'): 0.22353093217772335, pd.Interval(pd.Timestamp(datetime.strptime('2020-08-18 12:00:00', "%Y-%m-%d %H:%M:%S")), pd.Timestamp(datetime.strptime('2020-09-22 19:12:00', "%Y-%m-%d %H:%M:%S")), closed='left'): 0.24885100781537467, pd.Interval(pd.Timestamp(datetime.strptime('2020-09-22 19:12:00', "%Y-%m-%d %H:%M:%S")), pd.Timestamp(datetime.strptime('2020-10-28 02:24:00', "%Y-%m-%d %H:%M:%S")), closed='left'): 0.18608688433096188, pd.Interval(pd.Timestamp(datetime.strptime('2020-10-28 02:24:00', "%Y-%m-%d %H:%M:%S")), pd.Timestamp(datetime.strptime('2020-12-02 09:36:00', "%Y-%m-%d %H:%M:%S")), closed='left'): 0.09085677663066802, pd.Interval(pd.Timestamp(datetime.strptime('2020-12-02 09:36:00', "%Y-%m-%d %H:%M:%S")), pd.Timestamp(datetime.strptime('2021-01-06 16:48:00', "%Y-%m-%d %H:%M:%S")), closed='left'): 0.03138891193009287, pd.Interval(pd.Timestamp(datetime.strptime('2021-01-06 16:48:00', "%Y-%m-%d %H:%M:%S")), pd.Timestamp(datetime.strptime('2021-02-11 00:00:00', "%Y-%m-%d %H:%M:%S")), closed='left'): 0.005208366633031028},
        'int': {pd.Interval(0, 1, closed='left'): 0.060437068579862134, pd.Interval(1, 2, closed='left'): 0.030799447835097436, pd.Interval(2, 3, closed='left'): 0.12191977892474855, pd.Interval(3, 4, closed='left'): 0.3633195010374817, pd.Interval(4, 5, closed='left'): 0.42352420362280985},
        'float': {pd.Interval(-3.6625330162590917, -2.930615228589776, closed='left'): 0.002515169527140779, pd.Interval(-2.930615228589776, -2.1986974409204603, closed='left'): 0.016909613332347164, pd.Interval(-2.1986974409204603, -1.4667796532511446, closed='left'): 0.05968321861823208, pd.Interval(-1.4667796532511446, -0.7348618655818289, closed='left'): 0.1505943457380943, pd.Interval(-0.7348618655818289, -0.0029440779125131655, closed='left'): 0.26938996058883313, pd.Interval(-0.0029440779125131655, 0.7289737097568025, closed='left'): 0.25887642078328754, pd.Interval(0.7289737097568025, 1.4608914974261182, closed='left'): 0.16429211636779523, pd.Interval(1.4608914974261182, 2.192809285095434, closed='left'): 0.06263625372938374, pd.Interval(2.192809285095434, 2.9247270727647496, closed='left'): 0.012323832964755947, pd.Interval(2.9247270727647496, 3.6566448604340653, closed='left'): 0.00277906835012976},
        'int_bool': {pd.Interval(0, 1, closed='left'): 1.0}
    }
    return probs


@pytest.fixture
def simple_df_meta(simple_df):
    df_meta = MetaExtractor.extract(simple_df)
    return df_meta


def assert_model_output(model: Model, expected_columns: List[str], n: int = 1000,
                        nan_columns: Optional[List[str]] = None):

    nan_columns = nan_columns if nan_columns else expected_columns

    for produce_nans in [True, False]:
        df = model.sample(n, produce_nans=produce_nans)
        assert len(df) == n
        assert sorted(df.columns) == sorted(expected_columns)
        if produce_nans:
            assert all([df[c].isna().sum() > 0 for c in nan_columns])
        else:
<<<<<<< HEAD
            print(df.isna().sum())
            assert all([df[c].isna().sum() == 0 for c in nan_columns])


=======
            assert all([df[c].isna().sum() == 0 for c in nan_columns])

>>>>>>> 0e8db424
@pytest.mark.slow
@pytest.mark.parametrize("col", ['string',  'bool', 'date', 'int', 'float', 'int_bool'])
def test_histogram_from_meta(col, simple_df, simple_df_meta):
    """Test basic construction of histograms."""
    hist = Histogram.from_meta(simple_df_meta[col])
    logger.info(hist)
    hist.fit(simple_df)
    hist.plot()


@pytest.mark.slow
@pytest.mark.parametrize("col", ['date', 'int', 'float', 'int_bool'])
def test_histogram_from_binned_affine(col, simple_df, simple_df_meta):
    """Test construction of histograms from binning affine values."""
    hist = Histogram.bin_affine_meta(simple_df_meta[col], max_bins=20)
    logger.info("%s -> %s", simple_df_meta[col], hist)
    logger.info("Num Bins: %d", len(hist.categories))
    assert len(hist.categories) <= 20
    hist.fit(simple_df)
    hist.plot()


def test_histogram_from_affine_precision_int(simple_df, simple_df_meta):
    """For Integers, If the Histogram comes from a meta with a precision that spans multiple values, it should bin the
    entire range using the defined precision. Otherwise, it should just return the specific values.
    """
    col = "int"
    int_meta = cast(Integer, simple_df_meta[col])

    logger.debug(int_meta.categories)  # [0, 1, 3, 4, 5]
    logger.debug("precision: %s", int_meta.unit_meta.precision)  # 1

    hist = Histogram.from_meta(int_meta)
    logger.debug(hist)
    logger.debug(hist.categories)  # [0, 1, 3, 4, 5]
    assert hist.dtype == "i8"
    assert hist.categories == int_meta.categories

    # Now we increase the precision to span multiple values.
    int_meta.unit_meta.precision = np.int64(2)
    hist = Histogram.from_meta(int_meta)
    logger.debug(hist)
    logger.debug(hist.categories)  # [[0, 2), [2, 4), [4, 6)]

    assert hist.dtype in ["interval[int64]", "interval[i8]"]
    assert len(hist.categories) == 3


def test_histogram_from_affine_precision_date(simple_df, simple_df_meta):
    """For Date values, If the Histogram comes from a meta with a precision that spans multiple values, it should bin
    the entire range using the defined precision. Otherwise, it should just return the specific values.
    """
    col = "date_sparse"
    date_meta = cast(Date, simple_df_meta[col])

    logger.debug(date_meta.categories[:3])  # [numpy.datetime64('2023-07-07'), numpy.datetime64('2023-10-15'), ...]

    logger.debug("precision: %s", date_meta.unit_meta.precision)  # np.timedelta64(1, 'D')

    hist = Histogram.from_meta(date_meta)
    assert hist.dtype == "M8[D]"
    assert hist.categories == date_meta.categories

    # Now we increase the precision, but it doesn't span multiple values yet. (smallest diff is 5 days)
    date_meta.unit_meta.precision = np.timedelta64(3, 'D')
    hist = Histogram.from_meta(date_meta)
    assert hist.dtype == "M8[D]"
    assert hist.categories == date_meta.categories

    # Finally we increase the precision so that it spans multiple values
    date_meta.unit_meta.precision = np.timedelta64(10, 'D')
    hist = Histogram.from_meta(date_meta)
    logger.debug(hist)
    logger.debug(hist.categories[:3])  # [[2023-07-07, 2023-07-17), [2023-07-17, 2023-07-27), [2023-07-27, 2023-08-06)]

    assert hist.dtype in ["interval[datetime64[ns]]", "interval[M8[ns]]"]
    assert len(hist.categories) == 181


@pytest.mark.slow
@pytest.mark.parametrize("col", ['date', 'int', 'float', 'int_bool'])
def test_kde_model(col, simple_df_binned_probabilities, simple_df, simple_df_meta):
    kde = KernelDensityEstimate.from_meta(simple_df_meta[col])
    logger.info(kde)
    kde.fit(simple_df)
    kde.plot()
    hist = Histogram.bin_affine_meta(kde, max_bins=10)
    assert hist.probabilities == simple_df_binned_probabilities[col]


def test_formatted_string_model():
    pattern = '[0-9]{5}'
    model = FormattedString('test', pattern=pattern, nan_freq=0.3)
    assert model.sample(100)['test'].str.match(pattern).sum() == 100
    assert model.sample(100, produce_nans=True)['test'].isna().sum() > 0


def test_sequential_formatted_string_model():
    model = SequentialFormattedString('test', length=9, prefix='A', suffix='Z', nan_freq=0.3)
    assert model.sample(100)['test'].str.match('A[0-9]{9}Z').sum() == 100
    assert model.sample(100, produce_nans=True)['test'].isna().sum() > 0


<<<<<<< HEAD
def test_bank_number():

    meta = Bank('bank', nan_freq=0.3,
                labels=BankLabels(bic_label='bic', sort_code_label='sort_code', account_label='account'))
    model = BankModel.from_meta(meta)

    expected_columns = ['bic', 'sort_code', 'account']
    assert_model_output(model, expected_columns=expected_columns)
=======
@pytest.mark.parametrize(
    "labels,expected_columns",
    [
        pytest.param(PersonLabels(title_label='title', gender_label='gender', name_label='name',
                                  firstname_label='firstname', lastname_label='lastname',
                                  email_label='email', username_label='username', password_label='password',
                                  mobile_number_label='mobile_number', home_number_label='home_number',
                                  work_number_label='work_number'),
                     ['title', 'gender', 'name', 'firstname', 'lastname', 'email', 'username', 'password',
                      'mobile_number', 'home_number', 'work_number'],
                     id="all_labels"),
        pytest.param(PersonLabels(title_label='title', gender_label=None, name_label=None,
                                  firstname_label='firstname', lastname_label='lastname',
                                  email_label='email', username_label='username', password_label='password',
                                  mobile_number_label=None, home_number_label=None,
                                  work_number_label=None),
                     ['title', 'firstname', 'lastname', 'email', 'username', 'password'],
                     id="some_labels_no_gender"),
        pytest.param(PersonLabels(title_label=None, gender_label=None, name_label='name',
                                  firstname_label=None, lastname_label=None,
                                  email_label=None, username_label=None, password_label=None,
                                  mobile_number_label='mobile_number', home_number_label='home_number',
                                  work_number_label='work_number'),
                     ['name', 'mobile_number', 'home_number', 'work_number'],
                     id="other_labels_no_gender_title")
    ])
def test_person(labels, expected_columns):
    meta = Person('person', nan_freq=0.3, labels=labels)
    model = PersonModel.from_meta(meta)
    n = 1000
    df = pd.DataFrame({'gender': np.random.choice(['m', 'f', 'u'], size=n),
                       'title': np.random.choice(['mr', 'mr.', 'mx', 'miss', 'Mrs'], size=n)})
    model.fit(df)
    assert_model_output(model, expected_columns=expected_columns)

    conditions = pd.DataFrame({'person_gender': np.random.choice(['m', 'f', 'u'], size=n)})
    df_sampled = model.sample(conditions=conditions)
    assert sorted(df_sampled.columns) == sorted(expected_columns)

    with pytest.raises(ValueError):
        model.sample()
        PersonModel('gender', nan_freq=0.3, labels=PersonLabels(gender_label='gender'))
        PersonModel('gender', nan_freq=0.3, labels=PersonLabels(firstname_label='name', lastname_label='name'))
        PersonModel('gender', nan_freq=0.3)
>>>>>>> 0e8db424


def test_factory(simple_df_meta):
    df_models = ModelFactory()(simple_df_meta)

    assert isinstance(ModelFactory()(simple_df_meta), DataFrameMeta)
    assert isinstance(ModelBuilder()(simple_df_meta['bool']), (Histogram, KernelDensityEstimate))
    assert isinstance(df_models['string'], Histogram)
    assert isinstance(df_models['bool'], Histogram)
    assert isinstance(df_models['date'], KernelDensityEstimate)
    assert isinstance(df_models['int'], Histogram)
    assert isinstance(df_models['float'], KernelDensityEstimate)
    assert isinstance(df_models['int_bool'], Histogram)


def test_models_with_nans():
    num_rows = 1000
    nan_freq = 0.3
    df_original = pd.DataFrame({
        'x': np.random.normal(loc=0, scale=1, size=num_rows),
        'y': np.random.choice(['A', 'B'], size=num_rows),
    })
    df_original.loc[np.random.uniform(size=len(df_original)) < nan_freq, 'x'] = np.nan
    df_original.loc[np.random.uniform(size=len(df_original)) < nan_freq, 'y'] = np.nan

    df_meta = MetaExtractor.extract(df_original)
    df_model = ModelFactory()(df_meta)

    assert isinstance(df_model['x'], KernelDensityEstimate)
    assert isinstance(df_model['y'], Histogram)

    for model in df_model.values():
        model.fit(df_original)

    df_synthesized = pd.concat([model.sample(num_rows, produce_nans=False) for model in df_model.values()], axis=1)
    assert all([df_synthesized[c].isna().sum() == 0 for c in df_synthesized.columns])

    df_synthesized = pd.concat([model.sample(num_rows, produce_nans=True) for model in df_model.values()], axis=1)
    assert all([df_synthesized[c].isna().sum() > 0 for c in df_synthesized.columns])


def test_factory_type_override(simple_df_meta):
    type_overrides = [
        KernelDensityEstimate.from_meta(simple_df_meta["int"]),
        KernelDensityEstimate.from_meta(simple_df_meta["int_bool"]),
        Histogram.from_meta(simple_df_meta["float"])
    ]

    df_models = ModelFactory()(simple_df_meta, type_overrides)

    assert isinstance(df_models["int"], KernelDensityEstimate)
    assert isinstance(df_models["int_bool"], KernelDensityEstimate)
    assert isinstance(df_models["float"], Histogram)<|MERGE_RESOLUTION|>--- conflicted
+++ resolved
@@ -6,22 +6,13 @@
 import pandas as pd
 import pytest
 
-<<<<<<< HEAD
-from synthesized.config import BankLabels
+from synthesized.config import BankLabels, PersonLabels
 from synthesized.metadata_new import Bank, Date, Integer, MetaExtractor
 from synthesized.metadata_new.base import Model
 from synthesized.metadata_new.data_frame_meta import DataFrameMeta
 from synthesized.metadata_new.model import (BankModel, FormattedString, Histogram, KernelDensityEstimate, ModelBuilder,
-                                            ModelFactory, SequentialFormattedString)
-=======
-from synthesized.config import PersonLabels
-from synthesized.metadata_new import Date, Integer, MetaExtractor
-from synthesized.metadata_new.base import Model
-from synthesized.metadata_new.data_frame_meta import DataFrameMeta
-from synthesized.metadata_new.model import (FormattedString, Histogram, KernelDensityEstimate, ModelBuilder,
                                             ModelFactory, PersonModel, SequentialFormattedString)
 from synthesized.metadata_new.value import Person
->>>>>>> 0e8db424
 
 logger = logging.getLogger(__name__)
 
@@ -70,15 +61,8 @@
         if produce_nans:
             assert all([df[c].isna().sum() > 0 for c in nan_columns])
         else:
-<<<<<<< HEAD
-            print(df.isna().sum())
             assert all([df[c].isna().sum() == 0 for c in nan_columns])
 
-
-=======
-            assert all([df[c].isna().sum() == 0 for c in nan_columns])
-
->>>>>>> 0e8db424
 @pytest.mark.slow
 @pytest.mark.parametrize("col", ['string',  'bool', 'date', 'int', 'float', 'int_bool'])
 def test_histogram_from_meta(col, simple_df, simple_df_meta):
@@ -182,7 +166,6 @@
     assert model.sample(100, produce_nans=True)['test'].isna().sum() > 0
 
 
-<<<<<<< HEAD
 def test_bank_number():
 
     meta = Bank('bank', nan_freq=0.3,
@@ -191,7 +174,8 @@
 
     expected_columns = ['bic', 'sort_code', 'account']
     assert_model_output(model, expected_columns=expected_columns)
-=======
+
+
 @pytest.mark.parametrize(
     "labels,expected_columns",
     [
@@ -236,7 +220,6 @@
         PersonModel('gender', nan_freq=0.3, labels=PersonLabels(gender_label='gender'))
         PersonModel('gender', nan_freq=0.3, labels=PersonLabels(firstname_label='name', lastname_label='name'))
         PersonModel('gender', nan_freq=0.3)
->>>>>>> 0e8db424
 
 
 def test_factory(simple_df_meta):
