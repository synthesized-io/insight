import logging

import pytest

<<<<<<< HEAD
from synthesized.config import AddressLabels, PersonLabels
=======
from synthesized.config import BankLabels, PersonLabels
>>>>>>> 419ef1f8
from synthesized.metadata_new import Address, Bank, Nominal, Person, String

from .dataframes import AddressData, BankData, PersonData, StringData
from .test_meta import TestMeta as _TestMeta

logger = logging.getLogger(__name__)


class TestNominal(_TestMeta):

    @pytest.fixture(scope='class')
    def meta(self, name) -> Nominal:
        meta = Nominal(name=name)
        return meta

    def test_categories(self, extracted_meta, categories):
        assert extracted_meta.categories == categories


class TestString(TestNominal, StringData):

    @pytest.fixture(scope='class')
    def meta(self, name) -> Nominal:
        meta = String(name=name)
        return meta


class TestAddress(TestNominal, AddressData):

    @pytest.fixture(scope='class')
    def meta(self, name) -> Address:
        meta = Address(
            name=name, labels=AddressLabels(street_label='street', city_label='city', house_name_label='house name',
                                            house_number_label='house number')
        )
        return meta

    @pytest.fixture(scope='function')
    def extracted_meta(self, meta, dataframe):
        df = dataframe.copy()
        meta.extract(df)
        assert dataframe.equals(df)
        yield meta
        meta.__init__(
            name=meta.name, labels=AddressLabels(street_label='street', city_label='city', house_name_label='house name',
                                                 house_number_label='house number')
        )


class TestBank(TestNominal, BankData):

    @pytest.fixture(scope='class')
    def meta(self, name) -> Bank:
        meta = Bank(
            name=name, labels=BankLabels(bic_label='bic', sort_code_label='sort_code', account_label='account')
        )
        return meta

    @pytest.fixture(scope='function')
    def extracted_meta(self, meta, dataframe):
        df = dataframe.copy()
        meta.extract(df)
        assert dataframe.equals(df)
        yield meta
        meta.__init__(
            name=meta.name, labels=BankLabels(bic_label='bic', sort_code_label='sort_code', account_label='account')
        )


class TestPerson(TestNominal, PersonData):

    @pytest.fixture(scope='class')
    def meta(self, name) -> Person:
        meta = Person(
            name=name, labels=PersonLabels(firstname_label='first_name', lastname_label='last_name')
        )
        return meta

    @pytest.fixture(scope='function')
    def extracted_meta(self, meta, dataframe):
        df = dataframe.copy()
        meta.extract(df)
        assert dataframe.equals(df)
        yield meta
        meta.__init__(
            name=meta.name, labels=PersonLabels(firstname_label="first_name", lastname_label="last_name")
        )<|MERGE_RESOLUTION|>--- conflicted
+++ resolved
@@ -2,11 +2,7 @@
 
 import pytest
 
-<<<<<<< HEAD
-from synthesized.config import AddressLabels, PersonLabels
-=======
-from synthesized.config import BankLabels, PersonLabels
->>>>>>> 419ef1f8
+from synthesized.config import AddressLabels, BankLabels, PersonLabels
 from synthesized.metadata_new import Address, Bank, Nominal, Person, String
 
 from .dataframes import AddressData, BankData, PersonData, StringData
